name: CI

on:
  pull_request:
  push:
    branches:
      - 'staging'
      - 'trying'

jobs:
  build:
    runs-on: ubuntu-latest
    steps:
      - uses: actions/checkout@master

      - name: "Build Bevy Assets"
        run: cd generate-assets && ./generate_assets.sh

      - name: "Build Bevy Error Codes"
        run: cd generate-errors && ./generate_errors.sh

      - uses: actions-rs/toolchain@v1
        with:
          toolchain: stable
          target: wasm32-unknown-unknown

      - name: "Build Bevy Examples"
        run: cargo install wasm-bindgen-cli && cd generate-wasm-examples && ./generate_wasm_examples.sh

      - name: "Build website"
        uses: shalzz/zola-deploy-action@master
        env:
          PAGES_BRANCH: gh-pages
          BUILD_DIR: .
          BUILD_ONLY: true
          TOKEN: fake-secret

<<<<<<< HEAD
  markdownlint:
    runs-on: ubuntu-latest
    steps:
      - uses: actions/checkout@v2
        with:
          # Full git history is needed to get a proper list of changed files within `super-linter`
          fetch-depth: 0
      - name: Run Markdown Lint
        uses: docker://ghcr.io/github/super-linter:slim-v4
        env:
          VALIDATE_ALL_CODEBASE: false
          VALIDATE_MARKDOWN: true
          DEFAULT_BRANCH: master
          # Not needed here as only one Linter is used.
          #GITHUB_TOKEN: ${{ secrets.GITHUB_TOKEN }}
=======
  test-code:
     runs-on: ubuntu-latest
     steps:
       - uses: actions/checkout@v2

       - uses: actions-rs/toolchain@v1
         with:
           toolchain: stable
           components: rustfmt, clippy
           override: true

       - name: Install alsa and udev
         run: sudo apt-get update; sudo apt-get install --no-install-recommends libasound2-dev libudev-dev

       - name: Build & run tests
         run: cd code-validation && cargo test
>>>>>>> 96269630
<|MERGE_RESOLUTION|>--- conflicted
+++ resolved
@@ -35,7 +35,6 @@
           BUILD_ONLY: true
           TOKEN: fake-secret
 
-<<<<<<< HEAD
   markdownlint:
     runs-on: ubuntu-latest
     steps:
@@ -51,7 +50,7 @@
           DEFAULT_BRANCH: master
           # Not needed here as only one Linter is used.
           #GITHUB_TOKEN: ${{ secrets.GITHUB_TOKEN }}
-=======
+
   test-code:
      runs-on: ubuntu-latest
      steps:
@@ -67,5 +66,4 @@
          run: sudo apt-get update; sudo apt-get install --no-install-recommends libasound2-dev libudev-dev
 
        - name: Build & run tests
-         run: cd code-validation && cargo test
->>>>>>> 96269630
+         run: cd code-validation && cargo test