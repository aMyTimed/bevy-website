--- conflicted
+++ resolved
@@ -188,16 +188,6 @@
     </div>
     <img src="/assets/bevy_logo_dark.svg" class="bevy-logo-header" alt="Bevy logo" />
     <div class="media-content features-sponsors">
-<<<<<<< HEAD
-        <h3>A big thanks to Bevy's generous <a href="https://github.com/sponsors/cart/">Sponsors</a> for making our work
-            sustainable:</h3>
-        <h2>Platinum Sponsors</h2>
-            <a href="https://www.embark-studios.com/"><img src="assets/embark.png" class="platinum-sponsor-image"  alt="Embark Studios logo"/></a>
-            <a href="https://legionlabs.com/"><img src="assets/LegionLabs.png" class="platinum-sponsor-image" style="height: 6.3rem" alt="Legion Labs logo"/></a>
-        <h2>Silver Sponsors</h2>
-        <div class="sponsors-section">
-            <a href="https://agileperception.com/"><img src="assets/agile_perception.png" class="silver-sponsor-image" alt="Agile Perception logo"/></a>
-=======
         <h3>A big thanks to Bevy's generous <a href="https://github.com/sponsors/cart/">Sponsors</a> for making our work sustainable:</h3>
         <div class="sponsors sponsors--platinum">
             <h2 class="sponsors__title">Platinum Sponsors</h2>
@@ -217,7 +207,6 @@
                     <img class="sponsors__logo" src="assets/agile_perception.png" alt="Agile Perception logo"/>
                 </a>
             </div>
->>>>>>> fc7c7bf5
         </div>
         <div class="sponsors sponsors--bronze">
             <h2 class="sponsors__title">Bronze Sponsors</h2>
