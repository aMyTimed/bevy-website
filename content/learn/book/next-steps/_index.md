--- conflicted
+++ resolved
@@ -9,13 +9,9 @@
 
 You have reached the end of The Bevy Book! If you're hungry for more learning materials, we recommend checking out:
 
-<<<<<<< HEAD
-* **[The Bevy Examples](https://github.com/bevyengine/bevy/tree/latest/examples#examples)**: Runnable examples for every major Bevy feature.
-=======
 * **[The Bevy Examples](https://github.com/bevyengine/bevy/tree/latest/examples#examples)**: We create an example for every major Bevy feature. This is currently the best way to learn Bevy's features and how to use them.
   * **[The Bevy Web Examples](https://bevyengine.org/examples)**: We also try to make most of these examples available directly in your browser.
 * **[Breakout](https://github.com/bevyengine/bevy/blob/latest/examples/games/breakout.rs)**: A small "breakout" clone that illustrates what a real Bevy game looks like.
->>>>>>> fc7c7bf5
 * **[Bevy API Docs](https://docs.rs/bevy)**: Bevy's Rust API documentation.
 * **[Bevy Assets](https://bevyengine.org/assets/)**: List of projects by the Bevy community, including:
   * **[Learning Resources](https://bevyengine.org/assets/#learning)**: Tutorials, documentation, and examples.
