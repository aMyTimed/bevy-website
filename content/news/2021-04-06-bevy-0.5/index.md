+++
title = "Bevy 0.5"
date = 2021-04-06
[extra]
author = "Carter Anderson"
twitter = "cart_cart"
github = "cart"
youtube = "cartdev"
image = "ante.png"
show_image = true
image_subtitle = "Screenshot of Ante: a voxel builder game being developed in Bevy by @TheNeikos"
image_subtitle_link = ""
+++

Thanks to **88** contributors, **283** pull requests, and our [**generous sponsors**](https://github.com/sponsors/cart), I'm happy to announce the **Bevy 0.5** release on [crates.io](https://crates.io/crates/bevy)!

For those who don't know, Bevy is a refreshingly simple data-driven game engine built in Rust. You can check out [Quick Start Guide](/learn/book/getting-started/) to get started. Bevy is also free and open source forever! You can grab the full [source code](https://github.com/bevyengine/bevy) on GitHub. Check out [Awesome Bevy](https://github.com/bevyengine/awesome-bevy) for a list of community-developed plugins, games, and learning resources.

**Bevy 0.5** is quite a bit bigger than our past few releases (and took a bit longer) as we have made a number of foundational changes. If you plan on updating your App or Plugin to **Bevy 0.5**, check out our [0.4 to 0.5 Migration Guide](/learn/book/migration-guides/0.4-0.5/).

Here are some of the highlights from this release:

<!-- more -->

## Physically Based Rendering (PBR)

<div class="release-feature-authors">authors: @StarArawn, @mtsr, @mockersf, @IngmarBitter, @Josh015, @norgate, @cart</div>

Bevy now uses PBR shaders when rendering. PBR is a semi-standard approach to rendering that attempts to use approximations of real-world "physically based" lighting and material properties. We largely use techniques from the [Filament](https://github.com/google/filament/) PBR implementation, but we also incorporate some ideas from [Unreal](https://www.unrealengine.com/en-US/blog/physically-based-shading-on-mobile) and [Disney](https://google.github.io/filament/Filament.html#citation-burley12).

<<<<<<< HEAD
Bevy's `StandardMaterial` now has `base_color`, `roughness`, `metallic`, `reflection`, and `emissive` properties. It also now supports textures for `base_color`, `normal_map`, `metallic_roughness`, `emissive`, and `occlusion` properties.
=======
Bevy's [`StandardMaterial`] now has `base_color`, `roughness`, `metallic`, `reflection`, and `emissive` properties. It also now supports textures for `base_color`, `normal_map`, `metallic_roughness`, `emissive`, and `occlusion` properties.
>>>>>>> 446d3dbd

The new PBR example helps visualize these new material properties:

![pbr](pbr.png)

[`StandardMaterial`]: https://docs.rs/bevy/0.5.0/bevy/pbr/prelude/struct.StandardMaterial.html

## GLTF Improvements

### PBR Textures

<div class="release-feature-authors">authors: @mtsr, @mockersf</div>

The GLTF loader now supports normal maps, metallic/roughness, occlusion, and emissive textures. Our "flight helmet" gltf example utilizes the new PBR texture support and looks much nicer as a result:

<video controls loop><source src="flighthelmet.mp4" type="video/mp4"/></video>

### Top-Level GLTF Asset

<div class="release-feature-authors">authors: @mockersf</div>

Previously it was hard to interact with GLTF assets because scenes / meshes / textures / and materials were only loaded as "sub assets". Thanks to the new top level [`Gltf`] asset type, it is now possible to navigate the contents of the GLTF asset:

```rust
// load GLTF asset on startup
fn setup(mut commands: Commands, assets: Res<AssetServer>) {
    let handle = assets.load("flight_helmet.gltf");
    commands.insert_resource(handle);
}

// access GLTF asset at some later point in time
fn system(handle: Res<Handle<Gltf>>, gltfs: Res<Assets<Gltf>>, materials: Res<Assets<StandardMaterial>>) {
    let gltf = gltfs.get(&handle).unwrap();
    let material_handle = gltf.named_materials.get("MetalPartsMat").unwrap();
    let material = materials.get(material_handle).unwrap();
}
```

[`Gltf`]: https://docs.rs/bevy/0.5.0/bevy/gltf/struct.Gltf.html

## Bevy ECS V2

This release marks a huge step forward for Bevy's ECS. It has significant implications for how Bevy Apps are composed and how well they perform:

* **[A full rewrite of the ECS core:](#ecs-core-rewrite)**
  * Massively improved performance across the board
  * "Hybrid" component storage
  * An "Archetype Graph" for faster archetype changes
  * Stateful queries that cache results across runs
* **[A brand new parallel System executor:](#new-parallel-system-executor)**
  * Support for explicit system ordering
  * System Labels
  * System Sets
  * Improved system "run criteria"
  * Increased system parallelism
* **["Reliable" change detection:](#reliable-change-detection)**
  * Systems will now always detect component changes, even across frames
* **[A rewrite of the State system:](#states-v2)**
  * A much more natural "stack-based state machine" model
  * Direct integration with the new scheduler
  * Improved "state lifecycle" events

Read on for the details!

## ECS Core Rewrite

<div class="release-feature-authors">authors: @cart</div>

Up until this point, Bevy used a heavily forked version of [hecs](https://github.com/Ralith/hecs) for our ECS core. Since Bevy's first release, we've learned a lot about Bevy's ECS needs. We've also collaborated with other ECS project leaders, such as [Sander Mertens](https://github.com/SanderMertens) (lead [flecs](https://github.com/SanderMertens/flecs) developer) and [Gijs-Jan Roelofs](https://github.com/gjroelofs) (Xenonauts ECS framework developer). As an "ECS community", we've started to zero in on what the future of ECS could be.

Bevy ECS v2 is our first step into that future. It also means that Bevy ECS is no longer a "hecs fork". We are going out on our own!

### Component Storage (The Problem)

Two ECS storage paradigms have gained a lot of traction over the years:

* **Archetypal ECS**:
  * Stores components in "tables" with static schemas. Each "column" stores components of a given type. Each "row" is an entity.
  * Each "archetype" has its own table. Adding/removing an entity's component changes the archetype.
  * Enables super-fast Query iteration due to its cache-friendly data layout
  * Comes at the cost of more expensive add/remove operations for an Entity's components, because all components need to be copied to the new archetype's "table"
  * Parallelism-friendly: entities only exist in one archetype at a time so systems that access the same components but in different archetypes can run in parallel
  * Frameworks: Old Bevy ECS, hecs, legion, flecs, Unity DOTS
* **Sparse Set ECS**:
  * Stores components of the same type in densely packed arrays, which are sparsely indexed by densely packed unsigned integers (entity ids)
  * Query iteration is slower than Archetypal ECS (by default) because each entity's component could be at any position in the sparse set. This "random access" pattern isn't cache friendly. Additionally, there is an extra layer of indirection because you must first map the entity id to an index in the component array.
  * Adding/removing components is a cheap, constant time operation
  * "Component Packs" are used to optimize iteration performance on a case by case basis (but packs conflict with each other)
  * Less parallelism friendly: systems need to either lock a whole component storage (not granular) or individual entities (expensive)
  * Frameworks: Shipyard, EnTT

Developers selecting an ECS framework are stuck with a hard choice. Select an "archetypal" framework with "fast iteration everywhere" but without the ability to cheaply add/remove components, or select a "sparse set" framework to cheaply add/remove components but with slower iteration performance or manual (and conflicting) pack optimizations.

### Hybrid Component Storage (The Solution)

In Bevy ECS V2, we get to have our cake and eat it too. It now has _both_ of the component storage types above (and more can be added later if needed):

* **Tables** (aka "archetypal" storage in other frameworks)
  * The default storage. If you don't configure anything, this is what you get
  * Fast iteration by default
  * Slower add/remove operations
* **Sparse Sets**
  * Opt-in
  * Slower iteration
  * Faster add/remove operations

These storage types complement each other perfectly. By default Query iteration is fast. If developers know that they want to add/remove a component at high frequencies, they can set the storage to "sparse set":

```rust
app.register_component(
    ComponentDescriptor::new::<MyComponent>(StorageType::SparseSet)
);
```

#### Component Add/Remove Benchmark (in milliseconds, less is better)

This benchmark illustrates adding and removing a single 4x4 matrix component 10,000 times from an entity that has 5 other 4x4 matrix components. The "other" components are included to help illustrate the cost of "table storage" (used by Bevy 0.4, Bevy 0.5 (Table), and Legion), which requires moving the "other" components to a new table.

![component add/remove](add_remove_big.svg)

You may have noticed that **Bevy 0.5 (Table)** is also _way_ faster than **Bevy 0.4**, even though they both use "table storage". This is largely a result of the new [Archetype Graph](https://github.com/bevyengine/bevy/pull/1525), which significantly cuts the cost of archetype changes.

### Stateful Queries and System Parameters

[`World`] queries (and other system parameters) are now stateful. This allows us to:

1. Cache archetype (and table) matches
    * This resolves another issue with (naive) archetypal ECS: query performance getting worse as the number of archetypes goes up (and fragmentation occurs).
2. Cache Query Fetch and Filter state
    * The expensive parts of fetch/filter operations (such as hashing the TypeId to find the ComponentId) now only happen once when the Query is first constructed
3. Incrementally build up state
    * When new archetypes are added, we only process the new archetypes (no need to rebuild state for old archetypes)

As a result, the direct [`World`] query api now looks like this:

```rust
let mut query = world.query::<(&A, &mut B)>();
for (a, mut b) in query.iter_mut(&mut world) {
}
```

However for systems this is a non-breaking change. Query state management is done internally by the relevant [`SystemParam`].

We have achieved some pretty significant performance wins as a result of the new [`Query`] system.

[`World`]: https://docs.rs/bevy/0.5.0/bevy/ecs/world/struct.World.html
[`SystemParam`]: https://docs.rs/bevy/0.5.0/bevy/ecs/system/derive.SystemParam.html

#### "Sparse" Fragmented Iterator Benchmark (in nanoseconds, less is better)

This benchmark runs a query that matches 5 entities within a single archetype and _doesn't_ match 100 other archetypes. This is a reasonable test of "real world" queries in games, which generally have many different entity "types", most of which _don't_ match a given query. This test uses "table storage" across the board.

![sparse_frag_iter](sparse_frag_iter.svg)

**Bevy 0.5** marks a huge improvement for cases like this, thanks to the new "stateful queries". **Bevy 0.4** needs to check every archetype each time the iterator is run, whereas **Bevy 0.5** amortizes that cost to zero.

#### Fragmented Iterator Benchmark (in milliseconds, less is better)

This is the [ecs_bench_suite](https://github.com/rust-gamedev/ecs_bench_suite) `frag_iter` benchmark. It runs a query on 27 archetypes with 20 entities each. However unlike the "Sparse Fragmented Iterator Benchmark", there are no "unmatched" archetypes. This test uses "table storage" across the board.

![frag_iter](frag_iter.svg)

The gains here compared to the last benchmark are smaller because there aren't any unmatched archetypes. However **Bevy 0.5** still gets a nice boost due to better iterator/query impls, amortizing the cost of matched archetypes to zero, and for_each iterators.

### Uber Fast "for_each" Query Iterators

<<<<<<< HEAD
Developers now have the choice to use a fast {{rust_type(type="struct" crate="bevy_ecs" mod="system" version="0.5.0" name="Query" no_mod=true method="for_each")}} iterator, which yields ~1.5-3x iteration speed improvements for "fragmented iteration", and minor ~1.2x iteration speed improvements for unfragmented iteration.
=======
Developers now have the choice to use a fast [`Query::for_each`] iterator, which yields ~1.5-3x iteration speed improvements for "fragmented iteration", and minor ~1.2x iteration speed improvements for unfragmented iteration.
>>>>>>> 446d3dbd

```rust
fn system(query: Query<(&A, &mut B)>) {
    // you now have the option to do this for a speed boost
    query.for_each_mut(|(a, mut b)| {
    });

    // however normal iterators are still available
    for (a, mut b) in query.iter_mut() {
    }
}
```

We will continue to encourage "normal" iterators as they are more flexible and more "rust idiomatic". But when that extra "oomf" is needed, `for_each` will be there ... waiting for you :)

[`Query::for_each`]: https://docs.rs/bevy/0.5.0/bevy/ecs/system/struct.Query.html#method.for_each

## New Parallel System Executor

<div class="release-feature-authors">authors: @Ratysz</div>

Bevy's old parallel executor had a number of fundamental limitations:

1. The only way to explicitly define system order was to create new stages. This was both boilerplate-ey and prevented parallelism (because stages run "one by one" in order). We've noticed that system ordering is a common requirement and stages just weren't cutting it.
2. Systems had "implicit" orderings when they accessed conflicting resources. These orderings were hard to reason about.
3. The "implicit orderings" produced execution strategies that often left a lot of parallelism potential on the table.

Fortunately @Ratysz has been [doing](https://ratysz.github.io/article/scheduling-1/) a lot of [research](https://github.com/Ratysz/yaks/) in this area and volunteered to contribute a new executor. The new executor solves all of the issues above and also adds a bunch of new usability improvements. The "ordering" rules are now dead-simple:

1. Systems run in parallel by default
2. Systems with explicit orderings defined will respect those orderings

### Explicit System Dependencies and System Labels

<div class="release-feature-authors">authors: @Ratysz, @TheRawMeatball</div>

Systems can now be assigned one or more [`SystemLabels`]. These labels can then be referenced by other systems (within a stage) to run before or after systems with that label:

```rust
app
    .add_system(update_velocity.system().label("velocity"))
    // The "movement" system will run after "update_velocity" 
    .add_system(movement.system().after("velocity"))
```

This produces an equivalent ordering, but it uses `before()` instead.

```rust
app
    // The "update_velocity" system will run before "movement" 
    .add_system(update_velocity.system().before("movement"))
    .add_system(movement.system().label("movement"));
```

Any type that implements the [`SystemLabel`] trait can be used. In most cases we recommend defining custom types and deriving [`SystemLabel`] for them. This prevents typos, allows for encapsulation (when needed), and allows IDEs to autocomplete labels:

```rust
#[derive(Debug, Hash, PartialEq, Eq, Clone, SystemLabel)]
pub enum PhysicsSystem {
    UpdateVelocity,
    Movement,
}

app
    .add_system(update_velocity.system().label(PhysicsSystem::UpdateVelocity))
    .add_system(movement.system()
        .label(PhysicsSystem::Movement)
        .after(PhysicsSystem::UpdateVelocity)
    );
```

[`SystemLabels`]: https://docs.rs/bevy/0.5.0/bevy/ecs/schedule/trait.SystemLabel.html
[`SystemLabel`]: https://docs.rs/bevy/0.5.0/bevy/ecs/schedule/trait.SystemLabel.html

### Many-to-Many System Labels

Many-to-many labels is a powerful concept that makes it easy to take a dependency on many systems that produce a given behavior/outcome. For example, if you have a system that needs to run after all "physics" has finished updating (see the example above), you could label all "physics systems" with the same `Physics` label:

```rust
#[derive(Debug, Hash, PartialEq, Eq, Clone, SystemLabel)]
pub struct Physics;

#[derive(Debug, Hash, PartialEq, Eq, Clone, SystemLabel)]
pub enum PhysicsSystem {
    UpdateVelocity,
    Movement,
}

app
    .add_system(update_velocity.system()
        .label(PhysicsSystem::UpdateVelocity)
        .label(Physics)
    )
    .add_system(movement.system()
        .label(PhysicsSystem::Movement)
        .label(Physics)
        .after(PhysicsSystem::UpdateVelocity)
    )
    .add_system(runs_after_physics.system().after(Physics));
```

Bevy plugin authors should export labels like this in their public APIs to enable their users to insert systems before/after logic provided by the plugin.

### System Sets

[`SystemSets`] are a new way to apply the same configuration to a group of systems, which significantly cuts down on boilerplate. The "physics" example above could be rephrased like this:

```rust
app
    .add_system_set(SystemSet::new()
        // this label is added to all systems in the set
        .label(Physics)
        .with_system(update_velocity.system().label(PhysicsSystem::UpdateVelocity))
        .with_system(movement.system()
            .label(PhysicsSystem::Movement)
            .after(PhysicsSystem::UpdateVelocity)
        )
    )
```

SystemSets can also use `before(Label)` and `after(Label)` to run all systems in the set before/after the given label.

This is also very useful for groups of systems that need to run with the same [`RunCriteria`].

```rust
app
    // all systems in this set will run once every two seconds
    .add_system_set(SystemSet::new()
        .with_run_criteria(FixedTimestep::step(2.0))
        .with_system(foo.system())
        .with_system(bar.system())
    )
```

[`SystemSets`]: https://docs.rs/bevy/0.5.0/bevy/ecs/schedule/struct.SystemSet.html
[`RunCriteria`]: https://docs.rs/bevy/0.5.0/bevy/ecs/schedule/struct.RunCriteria.html

### Improved Run Criteria

Run Criteria are now decoupled from systems and will be re-used when possible. For example, the FixedTimestep criteria in the example above will only be run once per stage run. The executor will re-use the criteria's result for both the `foo` and `bar` system.

Run Criteria can now also be labeled and referenced by other systems:

```rust
fn every_other_time(mut has_ran: Local<bool>) -> ShouldRun {
    *has_ran = !*has_ran;
    if *has_ran {
        ShouldRun::Yes
    } else {
        ShouldRun::No
    }
}

app.add_stage(SystemStage::parallel()
   .with_system_run_criteria(every_other_time.system().label("every_other_time")))
   .add_system(foo.system().with_run_criteria("every_other_time"))
```

Results from Run Criteria can also be "piped" into other criteria, which enables interesting composed behaviors:

```rust
fn once_in_a_blue_moon(In(input): In<ShouldRun>, moon: Res<Moon>) -> ShouldRun {
    if moon.is_blue() {
        input
    } else {
        ShouldRun::No
    }
}

app
    .add_system(foo.with_run_criteria(
        "every_other_time".pipe(once_in_a_blue_moon.system())
    )
```

### Ambiguity Detection and Resolution

While the new executor is now much easier to reason about, it does introduce a new class of error: "system order ambiguities". When two systems interact with the same data, but have no explicit ordering defined, the output they produce is non-deterministic (and often not what the author intended).

Consider the following app:

```rust
fn increment_counter(mut counter: ResMut<usize>) {
    *counter += 1;
}

fn print_every_other_time(counter: Res<usize>) {
    if *counter % 2 == 0 {
        println!("ran");
    }
}

app
    .add_system(increment_counter.system())
    .add_system(print_every_other_time.system())
```

The author clearly intended `print_every_other_time` to run every other update. However, due to the fact that these systems have no order defined, they could run in a different order each update and create a situation where nothing is printed over the course of two updates:

```
UPDATE
- increment_counter (counter now equals 1)
- print_every_other_time (nothing printed)
UPDATE
- print_every_other_time (nothing printed)
- increment_counter (counter now equals 2)
```

The old executor would have implicitly forced `increment_counter` to run first because it conflicts with `print_every_other_time` and it was inserted first. But the new executor requires you to be explicit here (which we believe is a good thing).

To help detect this class of error, we built an opt-in tool that detects these ambiguities and logs them:

```rust
// add this resource to your App to enable ambiguity detection
app.insert_resource(ReportExecutionOrderAmbiguities)
```

Then when we run our App, we will see the following message printed to our terminal:

```
Execution order ambiguities detected, you might want to add an explicit dependency relation between some of these systems:
 * Parallel systems:
 -- "&app::increment_counter" and "&app::print_every_other_time"
    conflicts: ["usize"]
```

The ambiguity detector found a conflict and mentions that adding an explicit dependency would resolve the conflict:

```rust
app
    .add_system(increment_counter.system().label("increment"))
    .add_system(print_every_other_time.system().after("increment"))
```

There _are_ some cases where ambiguities are _not_ a bug, such as operations on unordered collection like `Assets`. This is why we don't enable the detector by default. You are free to just ignore these ambiguities, but if you want to suppress the messages in the detector (without defining a dependency), you can add your systems to an "ambiguity set":

```rust
app
    .add_system(a.system().in_ambiguity_set("foo"))
    .add_system(b.system().in_ambiguity_set("foo"))
```

I want to stress that this is totally optional. Bevy code should be ergonomic and "fun" to write. If sprinkling ambiguity sets everywhere isn't your cup of tea, just don't worry about it!

We are also actively seeking feedback on the new executor. We believe that the new implementation is easier to understand and encourages self-documenting code. The improved parallelism is also nice! But we want to hear from users (both new users starting fresh and old users porting their codebases to the new executor). This space is all about design tradeoffs and feedback will help us ensure we made the right calls.

## Reliable change detection

<div class="release-feature-authors">authors: @Davier, @bjorn3, @alice-i-cecile, @cart</div>

Global change detection, the ability to run queries on the Changed/Added status of any ECS component or resource, just got a major usability boost: changes are now detected across frames/updates:

```rust
// This is still the same change detection api we all know and love,
// the only difference is that it "just works" in every situation.
fn system(query: Query<Entity, Changed<A>>) {
    // iterates all entities whose A component has changed since
    // the last run of this system 
    for e in query.iter() {
    }
}
```

Global change detection was already a feature that set Bevy apart from other ECS frameworks, but now it is completely "fool proof". It works as expected regardless of system ordering, stage membership, or system run criteria.

The old behavior was "systems detect changes that ocurred in systems that ran before them this frame". This was because we used a `bool` to track when each component/resource is added/modified. This flag was cleared for each component at the end of the frame. As a result, users had to be very careful about order of operations, and using features like "system run criteria" could result in dropped changes if systems didn't run on a given update.

We now use a clever "world tick" design that allows systems to detect changes that happened at _any_ point in time since their last run.

## States V2

<div class="release-feature-authors">authors: @TheRawMeatball</div>

The [last Bevy release](https://bevyengine.org/news/bevy-0-4) added States, which enabled developers to run groups of ECS systems according to the value of a `State<T>` resource. Systems could be run according to "state lifecycle events", such as on_enter, on_update, and on_exit. States make things like separate "loading screen" and "in game" logic easier to encode in Bevy ECS.

The old implementation largely worked, but it had a number of quirks and limitations. First and foremost, it required adding a new `StateStage`, which cut down on parallelism, increased boilerplate, and forced ordering where it wasn't required. Additionally, some of the lifecycle events didn't always behave as expected.

The new [`State`] implementation is built on top of the new parallel executor's SystemSet and RunCriteria features, for a much more natural, flexible, and parallel api that builds on existing concepts instead of creating new ones:

```rust
#[derive(Debug, Clone, Eq, PartialEq, Hash)]
enum AppState {
    Menu,
    InGame,
}

fn main() {
    App::build()
        .add_state(AppState::Menu)
        .add_system_set(SystemSet::on_enter(AppState::Menu).with_system(setup_menu.system()))
        .add_system_set(SystemSet::on_update(AppState::Menu).with_system(menu_logic.system()))
        .add_system_set(SystemSet::on_exit(AppState::Menu).with_system(cleanup_menu.system()))
        .add_system_set(SystemSet::on_enter(AppState::InGame).with_system(setup_game.system()))
        .add_system_set(
            SystemSet::on_update(AppState::InGame)
                .with_system(game_logic.system())
                .with_system(more_game_logic.system())
        )
        .run();
}
```

States now use a "stack-based state machine" model. This opens up a number of options for state transitions:

```rust
fn system(mut state: ResMut<State<AppState>>) {
    // Queues up a state change that pushes a new state on to the
    // stack (preserving previous states)
    state.push(AppState::InGame).unwrap();

    // Queues up a state change that removes the current state on
    // the stack and reverts to the previous state
    state.pop().unwrap();

    // Queues up a state change that overwrites the current state at
    // the "top" of the stack
    state.set(AppState::InGame).unwrap();

    // Queues up a state change that replaces the entire stack of states
    state.replace(AppState::InGame).unwrap();
}
```

Just like the old implementation, state changes are applied in the same frame. This means it is possible to transition from states `A->B->C` and run the relevant state lifecycle events without skipping frames. This builds on top of "looping run criteria", which we also use for our "fixed timestep" implementation (and which you can use for your own run criteria logic).

[`State`]: https://docs.rs/bevy/0.5.0/bevy/ecs/schedule/struct.State.html

## Event Ergonomics

<div class="release-feature-authors">authors: @TheRawMeatball</div>

Events now have a first-class shorthand syntax for easier consumption:

```rust
// Old Bevy 0.4 syntax
fn system(mut reader: Local<EventReader<SomeEvent>>, events: Res<Events<SomeEvent>>) {
    for event in reader.iter(&events) {
    }
}

// New Bevy 0.5 syntax
fn system(mut reader: EventReader<SomeEvent>) {
    for event in reader.iter() {
    }
}
```

There is also now a symmetrical `EventWriter` api:

```rust
fn system(mut writer: EventWriter<SomeEvent>) {
    writer.send(SomeEvent { ... })
}
```

The old "manual" approach is still possible via `ManualEventReader`:

```rust
fn system(mut reader: Local<ManualEventReader<SomeEvent>>, events: Res<Events<SomeEvent>>) {
    for event in reader.iter(&events) {
    }
}
```

## Rich Text

<div class="release-feature-authors">authors: @tigregalis</div>

Text can now have "sections", each with their own style / formatting. This makes text much more flexible, while still respecting the text layout rules:

![rich_text](rich_text.png)

This is accomplished using the new "text section" api:

```rust
commands
    .spawn_bundle(TextBundle {
        text: Text {
            sections: vec![
                TextSection {
                    value: "FPS: ".to_string(),
                    style: TextStyle {
                        font: asset_server.load("FiraSans-Bold.ttf"),
                        font_size: 90.0,
                        color: Color::WHITE,
                    },
                },
                TextSection {
                    value: "60.03".to_string(),
                    style: TextStyle {
                        font: asset_server.load("FiraMono-Medium.ttf"),
                        font_size: 90.0,
                        color: Color::GOLD,
                    },
                },
            ],
            ..Default::default()
        },
        ..Default::default()
    })
```

## HIDPI Text

<div class="release-feature-authors">authors: @blunted2night</div>

Text is now rendered according to the current monitor's scale factor. This gives nice, crisp text at any resolution.

![hidpi_text](hidpi_text.png)

## Render Text in 2D World Space

<div class="release-feature-authors">authors: @CleanCut, @blunted2night</div>

Text can now be spawned into 2D scenes using the new `Text2dBundle`. This makes it easier to do things like "draw names above players".

<video controls loop><source src="2d_text.mp4" type="video/mp4"/></video>

## World To Screen Coordinate Conversions

<div class="release-feature-authors">authors: @aevyrie</div>

It is now possible to convert world coordinates to a given camera's screen coordinates using the new `Camera::world_to_screen()` function. Here is an example of this feature being used to position a UI element on top of a moving 3d object.

<video controls loop><source src="world_to_screen.mp4" type="video/mp4"/></video>

## 3D Orthographic Camera

<div class="release-feature-authors">authors: @jamadazi</div>

Orthographic cameras can now be used in 3D! This is useful for things like CAD applications and isometric games.

![ortho_3d](ortho_3d.png)

## Orthographic Camera Scaling Modes

<div class="release-feature-authors">authors: @jamadazi</div>

Prior to **Bevy 0.5**, Bevy's orthographic camera had only one mode: "window scaling". It would adapt the projection according to the vertical and horizontal size of the window. This works for some styles of games, but other games need arbitrary window-independent scale factors or scale factors defined by either horizontal or vertical window sizes.

**Bevy 0.5** adds a new `ScalingMode` option to `OrthographicCamera`, which enables developers to customize how the projection is calculated.

It also adds the ability to "zoom" the camera using `OrthographicProjection::scale`.

## Flexible Camera Bindings

<div class="release-feature-authors">authors: @cart</div>

Bevy used to "hack in" camera bindings for each RenderGraph PassNode. This worked when there was only one binding type (the combined `ViewProj` matrix), but many shaders require other camera properties, such as the world space position.

In Bevy 0.5 we removed the "hack" in favor of the `RenderResourceBindings` system used elsewhere. This enables shaders to bind arbitrary camera data (with any set or binding index) and only pull in the data they need.

The new PBR shaders take advantage of this feature, but custom shaders can also use it.

```glsl
layout(set = 0, binding = 0) uniform CameraViewProj {
    mat4 ViewProj;
};
layout(set = 0, binding = 1) uniform CameraPosition {
    vec3 CameraPos;
};
```

## Render Layers

<div class="release-feature-authors">authors: @schell</div>

Sometimes you don't want a camera to draw everything in a scene, or you want to temporarily hide a set of things in the scene. **Bevy 0.5** adds a `RenderLayer` system, which gives developers the ability to add entities to layers by adding the [`RenderLayers`] component.

Cameras can also have a [`RenderLayers`] component, which determines what layers they can see.

```rust
// spawn a sprite on layer 0
commands
    .spawn_bundle(SpriteBundle {
        material: materials.add(Color::rgb(1.0, 0.5, 0.5).into()),
        transform: Transform::from_xyz(0.0, -50.0, 1.0),
        sprite: Sprite::new(Vec2::new(30.0, 30.0)),
    })
    .insert(RenderLayers::layer(0));
// spawn a sprite on layer 1
commands
    .spawn_bundle(SpriteBundle {
        material: materials.add(Color::rgb(1.0, 0.5, 0.5).into()),
        transform: Transform::from_xyz(0.0, -50.0, 1.0),
        sprite: Sprite::new(Vec2::new(30.0, 30.0)),
    })
    .insert(RenderLayers::layer(1));
// spawn a camera that only draws the sprite on layer 1
commands
    .spawn_bundle(OrthographicCameraBundle::new_2d());
    .insert(RenderLayers::layer(1));
```

[`RenderLayers`]: https://docs.rs/bevy/0.5.0/bevy/render/camera/struct.RenderLayers.html

## Sprite Flipping

<div class="release-feature-authors">authors: @zicklag</div>

Sprites can now be easily (and efficiently) flipped along the x or y axis:

![sprite_flipping](sprite_flipping.png)

```rust
commands.spawn_bundle(SpriteBundle {
    material: material.clone(),
    transform: Transform::from_xyz(150.0, 0.0, 0.0),
    ..Default::default()
});
commands.spawn_bundle(SpriteBundle {
    material,
    transform: Transform::from_xyz(-150.0, 0.0, 0.0),
    sprite: Sprite {
        // Flip the logo to the left
        flip_x: true,
        // And don't flip it upside-down ( the default )
        flip_y: false,
        ..Default::default()
    },
    ..Default::default()
});
```

## Color Spaces

<div class="release-feature-authors">authors: @mockersf</div>

[`Color`] is now internally represented as an enum, which enables lossless (and correct) color representation. This is a significant improvement over the previous implementation, which internally converted all colors to linear sRGB (which could cause precision issues). Colors are now only converted to linear sRGB when they are sent to the GPU. We also took this opportunity to fix some incorrect color constants defined in the wrong color space.

```rust
pub enum Color {
    /// sRGBA color
    Rgba {
        /// Red component. [0.0, 1.0]
        red: f32,
        /// Green component. [0.0, 1.0]
        green: f32,
        /// Blue component. [0.0, 1.0]
        blue: f32,
        /// Alpha component. [0.0, 1.0]
        alpha: f32,
    },
    /// RGBA color in the Linear sRGB colorspace (often colloquially referred to as "linear", "RGB", or "linear RGB").
    RgbaLinear {
        /// Red component. [0.0, 1.0]
        red: f32,
        /// Green component. [0.0, 1.0]
        green: f32,
        /// Blue component. [0.0, 1.0]
        blue: f32,
        /// Alpha component. [0.0, 1.0]
        alpha: f32,
    },
    /// HSL (hue, saturation, lightness) color with an alpha channel
    Hsla {
        /// Hue component. [0.0, 360.0]
        hue: f32,
        /// Saturation component. [0.0, 1.0]
        saturation: f32,
        /// Lightness component. [0.0, 1.0]
        lightness: f32,
        /// Alpha component. [0.0, 1.0]
        alpha: f32,
    },
}
```

[`Color`]: https://docs.rs/bevy/0.5.0/bevy/render/color/enum.Color.html

## Wireframes

<div class="release-feature-authors">authors: @Neo-Zhixing</div>

Bevy can now draw wireframes using the opt-in `WireframePlugin`

![wireframe](wireframe.png)

These can either be enabled globally or per-entity by adding the new `Wireframe` component.

## Simple 3D Game Example: Alien Cake Addict

<div class="release-feature-authors">authors: @mockersf</div>

This example serves as a quick introduction to building 3D games in Bevy. It shows how to spawn scenes, respond to input, implement game logic, and handle state transitions. Pick up as many cakes as you can!

![alien_cake_addict](alien_cake_addict.png)

## Timer Improvements

<div class="release-feature-authors">authors: @kokounet</div>

The [`Timer`] struct now internally uses [`Duration`] instead of using `f32` representations of seconds. This both increases precision and makes the api a bit nicer to look at.

```rust
fn system(mut timer: ResMut<Timer>, time: Res<Time>) {
    if timer.tick(time.delta()).just_finished() {
        println!("timer just finished");
    }
}
```

[`Timer`]: https://docs.rs/bevy/0.5.0/bevy/core/struct.Timer.html
[`Duration`]: https://docs.rs/bevy/0.5.0/bevy/utils/struct.Duration.html

## Assets Improvements

<div class="release-feature-authors">authors: @willcrichton, @zicklag, @mockersf, @Archina</div>

Bevy's asset system had a few minor improvements this release:

* Bevy no longer panics on errors when loading assets
* Asset paths with multiple dots are now properly handled
* Improved type safety for "labeled assets" produced by asset loaders
* Made asset path loading case-insensitive

## WGPU Configuration Options

<div class="release-feature-authors">authors: @Neo-Zhixing</div>

It is now possible to enable/disable wgpu features (such as `WgpuFeature::PushConstants` and `WgpuFeature::NonFillPolygonMode`) by setting them in the `WgpuOptions` resource:

```rust
app
    .insert_resource(WgpuOptions {
        features: WgpuFeatures {
            features: vec![WgpuFeature::NonFillPolygonMode],
        },
        ..Default::default()
    })

```

Wgpu limits (such as `WgpuLimits::max_bind_groups`) can also now be configured in the `WgpuOptions` resource.

## Scene Instance Entity Iteration

<div class="release-feature-authors">authors: @mockersf</div>

It is now possible to iterate all entities in a spawned scene instance. This makes it possible to perform post-processing on scenes after they have been loaded.

```rust
struct MySceneInstance(InstanceId);

fn setup(
    mut commands: Commands,
    asset_server: Res<AssetServer>,
    mut scene_spawner: ResMut<SceneSpawner>,
) {
    // Spawn a scene and keep its `instance_id`
    let instance_id = scene_spawner.spawn(asset_server.load("model.gltf#Scene0"));
    commands.insert_resource(MySceneInstance(instance_id));
}

fn print_scene_entities(
    scene_spawner: Res<SceneSpawner>,
    scene_instance: Res<MySceneInstance>,
) {
    if let Some(entity_iter) = scene_spawner.iter_instance_entities(scene_instance.0) {
        for entity in entity_iter {
            println!("Found scene entity {:?}", entity);
        }
    }
}
```

## Window Resize Constraints

<div class="release-feature-authors">authors: @digital7-code</div>

Windows can now have "resize constraints". Windows cannot be resized past these constraints

```rust
app
    .insert_resource(WindowDescriptor {
        resize_constraints: WindowResizeConstraints {
            min_height: 200.0,
            max_height: 800.0,
            ..Default::default()
        },
        ..Default::default()
    })
```

## !Send Tasks

<div class="release-feature-authors">authors: @alec-deason</div>

Bevy's async task system now supports `!Send` tasks. Some tasks cannot be sent / run on other threads (such as tasks created by the upcoming Distill asset plugin). "Thread local" tasks can now be spawned in Bevy `TaskPools` like this:

```rust
let pool = TaskPool::default();
pool.scope(|scope| {
    scope.spawn_local(async move {
        println!("I am a local task");
    });
});
```

## More ECS V2 Changes

### EntityRef / EntityMut

<div class="release-feature-authors">authors: @cart</div>

World entity operations in **Bevy 0.4** require that the user passes in an `entity` id to each operation:

```rust
let entity = world.spawn((A, )); // create a new entity with A
world.get::<A>(entity);
world.insert(entity, (B, C));
world.insert_one(entity, D);
```

This means that each operation needs to look up the entity location / verify its validity. The initial spawn operation also requires a Bundle as input. This can be awkward when no components are required (or one component is required).

These operations have been replaced by `EntityRef` and `EntityMut`, which are "builder-style" wrappers around world that provide read and read/write operations on a single, pre-validated entity:

```rust
// spawn now takes no inputs and returns an EntityMut
let entity = world.spawn()
    .insert(A) // insert a single component into the entity
    .insert_bundle((B, C)) // insert a bundle of components into the entity
    .id() // id returns the Entity id

// Returns EntityMut (or panics if the entity does not exist)
world.entity_mut(entity)
    .insert(D)
    .insert_bundle(SomeBundle::default());

// The `get_X` variants return Options, in case you want to check existence instead of panicking 
world.get_entity_mut(entity)
    .unwrap()
    .insert(E);

if let Some(entity_ref) = world.get_entity(entity) {
    let d = entity_ref.get::<D>().unwrap();
}
```

`Commands` have also been updated to use this new pattern

```rust
let entity = commands.spawn()
    .insert(A)
    .insert_bundle((B, C))
    .insert_bundle(SomeBundle::default())
    .id();
```

`Commands` also still support spawning with a Bundle, which should make migration from **Bevy 0.4** easier. It also cuts down on boilerplate in some situations:

```rust
commands.spawn_bundle(SomeBundle::default());
```

Note that these Command methods use the "type state" pattern, which means this style of chaining is no longer possible:

```rust
// Spawns two entities, each with the components in SomeBundle and the A component
// Valid in Bevy 0.4, but invalid in Bevy 0.5
commands
    .spawn(SomeBundle::default())
    .insert(A)
    .spawn(SomeBundle::default())
    .insert(A);
```

Instead, you should do this:

```rust
commands
    .spawn_bundle(SomeBundle::default())
    .insert(A);
commands
    .spawn_bundle(SomeBundle::default())
    .insert(A);
```

This allows us to make things like "entity id retrieval" infallible and opens the doors to future api improvements.

### Query::single

<div class="release-feature-authors">authors: @TheRawMeatball</div>

Queries now have [`Query::single`] and [`Query::single_mut`] methods, which return a single query result if there is _exactly_ one matching entity:

```rust
fn system(query: Query<&Player>) {
    // only returns Ok if there is exactly one Player
    if let Ok(player) = query.single() {
    }
}
```

[`Query::single`]: https://docs.rs/bevy/0.5.0/bevy/ecs/system/struct.Query.html#method.single
[`Query::single_mut`]: https://docs.rs/bevy/0.5.0/bevy/ecs/system/struct.Query.html#method.single_mut

### Removed ChangedRes

<div class="release-feature-authors">authors: @TheRawMeatball</div>

We have removed `ChangedRes<A>` in favor of the following:

```rust
fn system(a: Res<A>) {
    if a.is_changed() {
        // do something
    }
}
```

### Optional Resource Queries

<div class="release-feature-authors">authors: @jamadazi</div>

It is now possible for a system to check for Resource existence via `Option` queries:

```rust
fn system(a: Option<Res<A>>) {
    if let Some(a) = a {
        // do something
    }
}
```

### New Bundle Naming Convention

Component Bundles previously used the `XComponents` naming convention (ex: `SpriteComponents`, `TextComponents`, etc). We decided to move to a `XBundle` naming convention (ex: `SpriteBundle`, `TextBundle`, etc) to be more explicit about what these types are and to help prevent new users from conflating Bundles and Components.

### World Metadata Improvements

<div class="release-feature-authors">authors: @cart</div>

`World` now has queryable `Components`, `Archetypes`, `Bundles`, and `Entities` collections:

```rust
// you can access these new collections from normal systems, just like any other SystemParam
fn system(archetypes: &Archetypes, components: &Components, bundles: &Bundles, entities: &Entities) {
}
```

This enables developers to access internal ECS metadata from their Systems.

### Configurable SystemParams

<div class="release-feature-authors">authors: @cart, @DJMcNab</div>

Users can now provide some initial configuration / values for system parameters (when possible). Most SystemParams have no config (the config type is `()`), but the `Local<T>` param now supports user-provided parameters:

```rust
fn foo(value: Local<usize>) {    
}

app.add_system(foo.system().config(|c| c.0 = Some(10)));
```

### Preparation for Scripting Support

<div class="release-feature-authors">authors: @cart</div>

Bevy ECS Components are now decoupled from Rust types. The new `Components` collection stores metadata such as memory layout and destructors. Components also no longer require Rust TypeIds.

New component metadata can be added at any time using `world.register_component()`.

All component storage types (currently Table and Sparse Set) are "blob storage". They can store any value with a given memory layout. This enables data from other sources (ex: a Python data type) to be stored and accessed in the same way as Rust data types.

We haven't completely enabled scripting yet ([and will likely never officially support non-Rust scripting](https://discord.com/channels/691052431525675048/692648082499829760/817178225791729716)), but this is a major step toward enabling community-supported scripting languages.

### Merged Resources into World

<div class="release-feature-authors">authors: @cart</div>

Resources are now just a special kind of Component. This allows us to keep the code size small by reusing existing Bevy ECS internals. It also enabled us to optimize the parallel executor access controls and it should make scripting language integration easier down the line.

```rust
world.insert_resource(1);
world.insert_resource(2.0);
let a = world.get_resource::<i32>().unwrap();
let mut b = world.get_resource_mut::<f64>().unwrap();
*b = 3.0;

// Resources are still accessed the same way in Systems
fn system(foo: Res<f64>, bar: ResMut<i32>) {
}
```

_But_ this merge did create problems for people directly interacting with `World`. What if you need mutable access to multiple resources at the same time? `world.get_resource_mut()` borrows World mutably, which prevents multiple mutable accesses! We solved this with `WorldCell`.

### WorldCell

<div class="release-feature-authors">authors: @cart</div>

WorldCell applies the "access control" concept used by Systems to direct world access:

```rust
let world_cell = world.cell();
let a = world_cell.get_resource_mut::<i32>().unwrap();
let b = world_cell.get_resource_mut::<f64>().unwrap();
```

This adds cheap runtime checks to ensure that world accesses do not conflict with each other.

We made this a separate api to enable users to decide what tradeoffs they want. Direct World access has stricter lifetimes, but it is more efficient and does compile time access control. `WorldCell` has looser lifetimes, but incurs a _small_ runtime penalty as a result.

The api is currently limited to resource access, but it will be extended to queries / entity component access in the future.

### Resource Scopes

<div class="release-feature-authors">authors: @cart</div>

WorldCell does not yet support component queries, and even when it does there will sometimes be legitimate reasons to want a mutable world ref _and_ a mutable resource ref (ex: bevy_render and bevy_scene both need this). In these cases we could always drop down to the unsafe `world.get_resource_unchecked_mut()`, but that is not ideal!

Instead developers can use a "resource scope"

```rust
world.resource_scope(|world: &mut World, mut a: Mut<A>| {
})
```

This temporarily removes the `A` resource from `World`, provides mutable pointers to both, and re-adds A to World when finished. Thanks to the move to ComponentIds/sparse sets, this is a cheap operation.

If multiple resources are required, scopes can be nested. We could also consider adding a "resource tuple" to the api if this pattern becomes common and the boilerplate gets nasty.

### Query Conflicts Use ComponentId Instead of ArchetypeComponentId

<div class="release-feature-authors">authors: @cart</div>

For safety reasons, systems cannot contain queries that conflict with each other without wrapping them in a `QuerySet`. In **Bevy 0.4**, we used `ArchetypeComponentIds` to determine conflicts. This was nice because it could take into account filters:

```rust
// these queries will never conflict due to their filters
fn filter_system(a: Query<&mut A, With<B>>, b: Query<&mut B, Without<B>>) {
}
```

But it also had a significant downside:

```rust
// these queries will not conflict _until_ an entity with A, B, and C is spawned
fn maybe_conflicts_system(a: Query<(&mut A, &C)>, b: Query<(&mut A, &B)>) {
}
```

The system above will panic at runtime if an entity with A, B, and C is spawned. This makes it hard to trust that your game logic will run without crashing.

In **Bevy 0.5**, we switched to using `ComponentId` instead of `ArchetypeComponentId`. This _is_ more constraining. `maybe_conflicts_system` will now always fail, but it will do it consistently at startup.

Naively, it would also _disallow_ `filter_system`, which would be a significant downgrade in usability. Bevy has a number of internal systems that rely on disjoint queries and we expect it to be a common pattern in userspace. To resolve this, we added a new internal `FilteredAccess<T>` type, which wraps `Access<T>` and adds with/without filters. If two `FilteredAccess` have with/without values that prove they are disjoint, they will no longer conflict.

This means `filter_system` is still perfectly valid in **Bevy 0.5**. We get most of the benefits of the old implementation, but with consistent and predictable rules enforced at app startup.

## What's Next For Bevy?

We still have a long road ahead of us, but the Bevy developer community is growing at a rapid pace and we already have big plans for the future. Expect to see progress in the following areas soon:

* "Pipelined" rendering and other renderer optimizations
* Bevy UI redesign
* Animation: component animation and 3d skeletal animation
* ECS: relationships/indexing, async systems, archetype invariants, "stageless" system schedules
* 3D Lighting Features: shadows, more light types
* More Bevy Scene features and usability improvements

We also plan on breaking ground on the Bevy Editor as soon as we converge on a final Bevy UI design.

## Support Bevy

[Sponsorships](https://github.com/sponsors/cart) help make full time work on Bevy sustainable. If you believe in Bevy's mission, consider [sponsoring @cart](https://github.com/sponsors/cart) ... every bit helps!

<a class="header-item header-button header-button-donate" style="margin-left: 0px;" href="https://github.com/sponsors/cart">Donate <img src="/assets/heart.svg" class="header-button-donate-heart" alt="heart icon"/></a>

## Contributors

A huge thanks to the **88 contributors** that made this release (and associated docs) possible!

* mockersf
* CAD97
* willcrichton
* Toniman20
* ElArtista
* lassade
* Divoolej
* msklywenn
* cart
* maxwellodri
* schell
* payload
* guimcaballero
* themilkybit
* Davier
* TheRawMeatball
* alexschrod
* Ixentus
* undinococo
* zicklag
* lambdagolem
* reidbhuntley
* enfipy
* CleanCut
* LukeDowell
* IngmarBitter
* MinerSebas
* ColonisationCaptain
* tigregalis
* siler
* Lythenas
* Restioson
* kokounet
* ryanleecode
* adam-bates
* Neo-Zhixing
* bgourlie
* Telzhaak
* rkr35
* jamadazi
* bjorn3
* VasanthakumarV
* turboMaCk
* YohDeadfall
* rmsc
* szunami
* mnmaita
* WilliamTCarroll
* Ratysz
* OptimisticPeach
* mtsr
* AngelicosPhosphoros
* Adamaq01
* Moxinilian
* tomekr
* jakobhellermann
* sdfgeoff
* Byteron
* aevyrie
* verzuz
* ndarilek
* huhlig
* zaszi
* Puciek
* DJMcNab
* sburris0
* rparrett
* smokku
* TehPers
* alec-deason
* Fishrock123
* woubuc
* Newbytee
* Archina
* StarArawn
* JCapucho
* M2WZ
* TotalKrill
* refnil
* bitshifter
* NiklasEi
* alice-i-cecile
* joshuajbouw
* DivineGod
* ShadowMitia
* memoryruins
* blunted2night
* RedlineTriad

## Change Log

### Added

* [PBR Rendering][1554]
* [PBR Textures][1632]
* [HIDPI Text][1132]
* [Rich text][1245]
* [Wireframe Rendering Pipeline][562]
* [Render Layers][1209]
* [Add Sprite Flipping][1407]
* [OrthographicProjection scaling mode + camera bundle refactoring][400]
* [3D OrthographicProjection improvements + new example][1361]
* [Flexible camera bindings][1689]
* [Render text in 2D scenes][1122]
* [Text2d render quality][1171]
* [System sets and run criteria v2][1675]
* [System sets and parallel executor v2][1144]
* [Many-to-many system labels][1576]
* [Non-string labels (#1423 continued)][1473]
* [Make EventReader a SystemParam][1244]
* [Add EventWriter][1575]
* [Reliable change detection][1471]
* [Redo State architecture][1424]
* [Query::get_unique][1263]
* [gltf: load normal and occlusion as linear textures][1762]
* [Add separate brightness field to AmbientLight][1605]
* [world coords to screen space][1258]
* [Experimental Frustum Culling (for Sprites)][1492]
* [Enable wgpu device limits][1544]
* [bevy_render: add torus and capsule shape][1223]
* [New mesh attribute: color][1194]
* [Minimal change to support instanced rendering][1262]
* [Add support for reading from mapped buffers][1274]
* [Texture atlas format and conversion][1365]
* [enable wgpu device features][547]
* [Subpixel text positioning][1196]
* [make more information available from loaded GLTF model][1020]
* [use Name on node when loading a gltf file][1183]
* [GLTF loader: support mipmap filters][1639]
* [Add support for gltf::Material::unlit][1341]
* [Implement Reflect for tuples up to length 12][1218]
* [Process Asset File Extensions With Multiple Dots][1277]
* [Update Scene Example to Use scn.ron File][1339]
* [3d game example][1252]
* [Add keyboard modifier example (#1656)][1657]
* [Count number of times a repeating Timer wraps around in a tick][1112]
* [recycle `Timer` refactor to duration.sparkles Add `Stopwatch` struct.][1151]
* [add scene instance entity iteration][1058]
* [Make Commands and World apis consistent][1703]
* [Add `insert_children` and `push_children` to EntityMut][1728]
* [Extend AppBuilder api with `add_system_set` and similar methods][1453]
* [add labels and ordering for transform and parent systems in POST_UPDATE stage][1456]
* [Explicit execution order ambiguities API][1469]
* [Resolve (most) internal system ambiguities][1606]
* [Change 'components' to 'bundles' where it makes sense semantically][1257]
* [add `Flags<T>` as a query to get flags of component][1172]
* [Rename add_resource to insert_resource][1356]
* [Update init_resource to not overwrite][1349]
* [Enable dynamic mutable access to component data][1284]
* [Get rid of ChangedRes][1313]
* [impl SystemParam for Option<Res<T>> / Option<ResMut<T>>][1494]
* [Add Window Resize Constraints][1409]
* [Add basic file drag and drop support][1096]
* [Modify Derive to allow unit structs for RenderResources.][1089]
* [bevy_render: load .spv assets][1104]
* [Expose wgpu backend in WgpuOptions and allow it to be configured from the environment][1042]
* [updates on diagnostics (log + new diagnostics)][1085]
* [enable change detection for labels][1155]
* [Name component with fast comparisons][1109]
* [Support for !Send tasks][1216]
* [Add missing spawn_local method to Scope in the single threaded executor case][1266]
* [Add bmp as a supported texture format][1081]
* [Add an alternative winit runner that can be started when not on the main thread][1063]
* [Added use_dpi setting to WindowDescriptor][1131]
* [Implement Copy for ElementState][1154]
* [Mutable mesh accessors: indices_mut and attribute_mut][1164]
* [Add support for OTF fonts][1200]
* [Add `from_xyz` to `Transform`][1212]
* [Adding copy_texture_to_buffer and copy_texture_to_texture][1236]
* [Added `set_minimized` and `set_position` to `Window`][1292]
* [Example for 2D Frustum Culling][1503]
* [Add remove resource to commands][1478]

### Changed

* [Bevy ECS V2][1525]
* [Fix Reflect serialization of tuple structs][1366]
* [color spaces and representation][1572]
* [Make vertex buffers optional][1485]
* [add to lower case to make asset loading case insensitive][1427]
* [Replace right/up/forward and counter parts with local_x/local_y and local_z][1476]
* [Use valid keys to initialize AHasher in FixedState][1268]
* [Change Name to take Into<String> instead of String][1283]
* [Update to wgpu-rs 0.7][542]
* [Update glam to 0.13.0.][1550]
* [use std clamp instead of Bevy's][1644]
* [Make Reflect impls unsafe (Reflect::any must return `self`)][1679]

### Fixed

* [convert grayscale images to rgb][1524]
* [Glb textures should use bevy_render to load images][1454]
* [Don't panic on error when loading assets][1286]
* [Prevent ImageBundles from causing constant layout recalculations][1299]
* [do not check for focus until cursor position has been set][1070]
* [Fix lock order to remove the chance of deadlock][1121]
* [Prevent double panic in the Drop of TaksPoolInner][1064]
* [Ignore events when receiving unknown WindowId][1072]
* [Fix potential bug when using multiple lights.][1055]
* [remove panics when mixing UI and non UI entities in hierarchy][1180]
* [fix label to load gltf scene][1204]
* [fix repeated gamepad events][1221]
* [Fix iOS touch location][1224]
* [Don't panic if there's no index buffer and call draw][1229]
* [Fix Bug in Asset Server Error Message Formatter][1340]
* [add_stage now checks Stage existence][1346]
* [Fix Un-Renamed add_resource Compile Error][1357]
* [Fix Interaction not resetting to None sometimes][1315]
* [Fix regression causing "flipped" sprites to be invisible][1399]
* [revert default vsync mode to Fifo][1416]
* [Fix missing paths in ECS SystemParam derive macro][1434]
* [Fix staging buffer required size calculation (fixes #1056)][1509]

[400]: https://github.com/bevyengine/bevy/pull/400
[542]: https://github.com/bevyengine/bevy/pull/542
[547]: https://github.com/bevyengine/bevy/pull/547
[562]: https://github.com/bevyengine/bevy/pull/562
[1020]: https://github.com/bevyengine/bevy/pull/1020
[1042]: https://github.com/bevyengine/bevy/pull/1042
[1055]: https://github.com/bevyengine/bevy/pull/1055
[1058]: https://github.com/bevyengine/bevy/pull/1058
[1063]: https://github.com/bevyengine/bevy/pull/1063
[1064]: https://github.com/bevyengine/bevy/pull/1064
[1070]: https://github.com/bevyengine/bevy/pull/1070
[1072]: https://github.com/bevyengine/bevy/pull/1072
[1081]: https://github.com/bevyengine/bevy/pull/1081
[1085]: https://github.com/bevyengine/bevy/pull/1085
[1089]: https://github.com/bevyengine/bevy/pull/1089
[1096]: https://github.com/bevyengine/bevy/pull/1096
[1104]: https://github.com/bevyengine/bevy/pull/1104
[1109]: https://github.com/bevyengine/bevy/pull/1109
[1112]: https://github.com/bevyengine/bevy/pull/1112
[1121]: https://github.com/bevyengine/bevy/pull/1121
[1122]: https://github.com/bevyengine/bevy/pull/1122
[1131]: https://github.com/bevyengine/bevy/pull/1131
[1132]: https://github.com/bevyengine/bevy/pull/1132
[1144]: https://github.com/bevyengine/bevy/pull/1144
[1151]: https://github.com/bevyengine/bevy/pull/1151
[1154]: https://github.com/bevyengine/bevy/pull/1154
[1155]: https://github.com/bevyengine/bevy/pull/1155
[1164]: https://github.com/bevyengine/bevy/pull/1164
[1171]: https://github.com/bevyengine/bevy/pull/1171
[1172]: https://github.com/bevyengine/bevy/pull/1172
[1180]: https://github.com/bevyengine/bevy/pull/1180
[1183]: https://github.com/bevyengine/bevy/pull/1183
[1194]: https://github.com/bevyengine/bevy/pull/1194
[1196]: https://github.com/bevyengine/bevy/pull/1196
[1200]: https://github.com/bevyengine/bevy/pull/1200
[1204]: https://github.com/bevyengine/bevy/pull/1204
[1209]: https://github.com/bevyengine/bevy/pull/1209
[1212]: https://github.com/bevyengine/bevy/pull/1212
[1216]: https://github.com/bevyengine/bevy/pull/1216
[1218]: https://github.com/bevyengine/bevy/pull/1218
[1221]: https://github.com/bevyengine/bevy/pull/1221
[1223]: https://github.com/bevyengine/bevy/pull/1223
[1224]: https://github.com/bevyengine/bevy/pull/1224
[1229]: https://github.com/bevyengine/bevy/pull/1229
[1236]: https://github.com/bevyengine/bevy/pull/1236
[1244]: https://github.com/bevyengine/bevy/pull/1244
[1245]: https://github.com/bevyengine/bevy/pull/1245
[1252]: https://github.com/bevyengine/bevy/pull/1252
[1257]: https://github.com/bevyengine/bevy/pull/1257
[1258]: https://github.com/bevyengine/bevy/pull/1258
[1262]: https://github.com/bevyengine/bevy/pull/1262
[1263]: https://github.com/bevyengine/bevy/pull/1263
[1266]: https://github.com/bevyengine/bevy/pull/1266
[1268]: https://github.com/bevyengine/bevy/pull/1268
[1274]: https://github.com/bevyengine/bevy/pull/1274
[1277]: https://github.com/bevyengine/bevy/pull/1277
[1283]: https://github.com/bevyengine/bevy/pull/1283
[1284]: https://github.com/bevyengine/bevy/pull/1284
[1286]: https://github.com/bevyengine/bevy/pull/1286
[1292]: https://github.com/bevyengine/bevy/pull/1292
[1299]: https://github.com/bevyengine/bevy/pull/1299
[1313]: https://github.com/bevyengine/bevy/pull/1313
[1315]: https://github.com/bevyengine/bevy/pull/1315
[1339]: https://github.com/bevyengine/bevy/pull/1339
[1340]: https://github.com/bevyengine/bevy/pull/1340
[1341]: https://github.com/bevyengine/bevy/pull/1341
[1346]: https://github.com/bevyengine/bevy/pull/1346
[1349]: https://github.com/bevyengine/bevy/pull/1349
[1356]: https://github.com/bevyengine/bevy/pull/1356
[1357]: https://github.com/bevyengine/bevy/pull/1357
[1361]: https://github.com/bevyengine/bevy/pull/1361
[1365]: https://github.com/bevyengine/bevy/pull/1365
[1366]: https://github.com/bevyengine/bevy/pull/1366
[1399]: https://github.com/bevyengine/bevy/pull/1399
[1407]: https://github.com/bevyengine/bevy/pull/1407
[1409]: https://github.com/bevyengine/bevy/pull/1409
[1416]: https://github.com/bevyengine/bevy/pull/1416
[1424]: https://github.com/bevyengine/bevy/pull/1424
[1427]: https://github.com/bevyengine/bevy/pull/1427
[1434]: https://github.com/bevyengine/bevy/pull/1434
[1453]: https://github.com/bevyengine/bevy/pull/1453
[1454]: https://github.com/bevyengine/bevy/pull/1454
[1456]: https://github.com/bevyengine/bevy/pull/1456
[1469]: https://github.com/bevyengine/bevy/pull/1469
[1471]: https://github.com/bevyengine/bevy/pull/1471
[1473]: https://github.com/bevyengine/bevy/pull/1473
[1476]: https://github.com/bevyengine/bevy/pull/1476
[1478]: https://github.com/bevyengine/bevy/pull/1478
[1485]: https://github.com/bevyengine/bevy/pull/1485
[1492]: https://github.com/bevyengine/bevy/pull/1492
[1494]: https://github.com/bevyengine/bevy/pull/1494
[1503]: https://github.com/bevyengine/bevy/pull/1503
[1509]: https://github.com/bevyengine/bevy/pull/1509
[1524]: https://github.com/bevyengine/bevy/pull/1524
[1525]: https://github.com/bevyengine/bevy/pull/1525
[1544]: https://github.com/bevyengine/bevy/pull/1544
[1550]: https://github.com/bevyengine/bevy/pull/1550
[1554]: https://github.com/bevyengine/bevy/pull/1554
[1572]: https://github.com/bevyengine/bevy/pull/1572
[1575]: https://github.com/bevyengine/bevy/pull/1575
[1576]: https://github.com/bevyengine/bevy/pull/1576
[1605]: https://github.com/bevyengine/bevy/pull/1605
[1606]: https://github.com/bevyengine/bevy/pull/1606
[1632]: https://github.com/bevyengine/bevy/pull/1632
[1639]: https://github.com/bevyengine/bevy/pull/1639
[1644]: https://github.com/bevyengine/bevy/pull/1644
[1657]: https://github.com/bevyengine/bevy/pull/1657
[1675]: https://github.com/bevyengine/bevy/pull/1675
[1679]: https://github.com/bevyengine/bevy/pull/1679
[1689]: https://github.com/bevyengine/bevy/pull/1689
[1703]: https://github.com/bevyengine/bevy/pull/1703
[1728]: https://github.com/bevyengine/bevy/pull/1728
[1762]: https://github.com/bevyengine/bevy/pull/1762<|MERGE_RESOLUTION|>--- conflicted
+++ resolved
@@ -28,11 +28,7 @@
 
 Bevy now uses PBR shaders when rendering. PBR is a semi-standard approach to rendering that attempts to use approximations of real-world "physically based" lighting and material properties. We largely use techniques from the [Filament](https://github.com/google/filament/) PBR implementation, but we also incorporate some ideas from [Unreal](https://www.unrealengine.com/en-US/blog/physically-based-shading-on-mobile) and [Disney](https://google.github.io/filament/Filament.html#citation-burley12).
 
-<<<<<<< HEAD
-Bevy's `StandardMaterial` now has `base_color`, `roughness`, `metallic`, `reflection`, and `emissive` properties. It also now supports textures for `base_color`, `normal_map`, `metallic_roughness`, `emissive`, and `occlusion` properties.
-=======
 Bevy's [`StandardMaterial`] now has `base_color`, `roughness`, `metallic`, `reflection`, and `emissive` properties. It also now supports textures for `base_color`, `normal_map`, `metallic_roughness`, `emissive`, and `occlusion` properties.
->>>>>>> 446d3dbd
 
 The new PBR example helps visualize these new material properties:
 
@@ -199,11 +195,7 @@
 
 ### Uber Fast "for_each" Query Iterators
 
-<<<<<<< HEAD
-Developers now have the choice to use a fast {{rust_type(type="struct" crate="bevy_ecs" mod="system" version="0.5.0" name="Query" no_mod=true method="for_each")}} iterator, which yields ~1.5-3x iteration speed improvements for "fragmented iteration", and minor ~1.2x iteration speed improvements for unfragmented iteration.
-=======
 Developers now have the choice to use a fast [`Query::for_each`] iterator, which yields ~1.5-3x iteration speed improvements for "fragmented iteration", and minor ~1.2x iteration speed improvements for unfragmented iteration.
->>>>>>> 446d3dbd
 
 ```rust
 fn system(query: Query<(&A, &mut B)>) {
