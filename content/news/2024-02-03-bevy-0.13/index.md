+++
title = "Bevy 0.13"
date = 2024-02-03
[extra]
author = "Bevy Contributors"
image = "TODO.gif"
show_image = true
image_subtitle = "TODO"
image_subtitle_link = "TODO"

+++

Thanks to **TODO** contributors, **TODO** pull requests, community reviewers, and our [**generous sponsors**](/community/donate), we're happy to announce the **Bevy 0.13** release on [crates.io](https://crates.io/crates/bevy)!

For those who don't know, Bevy is a refreshingly simple data-driven game engine built in Rust. You can check out our [Quick Start Guide](/learn/book/getting-started/) to try it today. It's free and open source forever! You can grab the full [source code](https://github.com/bevyengine/bevy) on GitHub. Check out [Bevy Assets](https://bevyengine.org/assets) for a collection of community-developed plugins, games, and learning resources.
And to see what the engine has to offer hands-on, check out the entries in the [latest Bevy Jam](https://itch.io/jam/bevy-jam-4/entries), including the winner [That's a lot of beeeeees](https://andrewb330.itch.io/thats-a-lot-of-beeeeees)

To update an existing Bevy App or Plugin to **Bevy 0.13**, check out our [0.12 to 0.13 Migration Guide](/learn/migration-guides/0.12-0.13/).

Since our last release a few months ago we've added a _ton_ of new features, bug fixes, and quality of life tweaks, but here are some of the highlights:

<!-- more -->

* **First-party primitive shapes:** basic shapes are a core building block of both game engines and video games: we've added a polished collection of them for you to use!
* **System stepping:** completely pause and advance through your game frame-by-frame or system-by-system to interactively debug game logic, all while rendering continues to update.
* **Dynamic queries:** refining queries from within systems is extremely expressive, and is the last big puzzle piece for runtime-defined types and third-party modding and scripting integration.
* **Automatically inferred command flush points:** tired of reasoning about where to put `apply_deferred` and confused about why your commands weren't being applied? Us too! Now, Bevy's scheduler uses ordinary `.before` and `.after` constraints and inspects the system parameters to automatically infer (and deduplicate) synchronization points.
* **Slicing, tiling and nine-patch sprites:** ninepatch layout is a popular tool for smoothly scaling stylized tilesets and UIs. Now in Bevy!
* **Lightmaps:** the first step towards baked global illumination: a fast, popular and pretty lighting technique.
* **Animation interpolation modes:** Bevy now supports non-linear interpolation modes in exported glTF animations.

## Primitive Shapes

<div class="release-feature-authors">authors: @TODO</div>

TODO.

## System Stepping

<div class="release-feature-authors">authors: @dmlary</div>

The new system stepping feature (`bevy_debug_stepping`) adds debugger-style
execution control for systems. The [`Stepping`] resource can control which
systems within a schedule execute each frame, and provides step, break, and
continue facilities to enable live debugging.

The `Stepping` resource is configured with a list of schedules that it will
control execution of when stepping is enabled. The collection of systems
within those schedules can be thought of as the stepping frame. It can take
multiple step or continue calls to traverse through the entire stepping frame.
During this time, all schedules that have not been added to `Stepping` are
executing each frame. This allows rendering & input handling to continue while
stepping through systems.

### Configuration

First, configure the [`Stepping`] resource and add it to the world:

```rust
// Create a new Stepping resource, and add schedules to debug
let mut stepping = Stepping::new();
stepping.add_schedule(Update);
stepping.add_schedule(FixedUpdate);
// Stepping is disabled by default,
// even when the resource is inserted.
// Feature flags, dev consoles and obscure hotkeys all work great.
#[cfg(feature = "my_stepping_flag")]
stepping.enable();

// add the Stepping resource to the world
app.insert_resource(stepping);
```

Systems within the added schedules will not be run unless we're performing
a system step, continuing the stepping frame, or the system has been exempt
from stepping.

### Execution Control: System Step & Continue Frame

While stepping is enabled, the `Stepping` resource tracks its location within
the stepping frame, maintaining a stepping cursor pointing at the next system
to be executed.
There are two ways systems get executed while stepping is enabled: system step,
and continue frame.

System step (`Stepping::step_frame()`) runs the system at the stepping
cursor, and advances the cursor during the next render frame.
This is useful to see individual changes made by
systems, and see the state of the world prior to executing a system

Continue frame (`Stepping::continue_frame()`) will execute systems starting
from the stepping cursor to the end of the stepping frame during the next frame.
It may stop before the end of the stepping frame if it encounters a system with
a breakpoint. This is useful for advancing quickly through an entire frame,
getting to the start of the next frame, or in combination with breakpoints.

In this video we demonstrate system step & continue frame on the breakout
example with a custom `egui` interface.  The stepping cursor can be seen moving through
the systems list as we click the `step` button.  When the `continue` button is
clicked, you can see the game progress one stepping frame for each click.

<video controls><source src="stepping-step-continue.mp4" type="video/mp4"/></video>

### Breakpoints

When a schedule grows to a certain point, it can take a long time to step
through every system in the schedule just to see the effects of a few systems.
In this case, stepping provides system breakpoints.

You can set a breakpoint on those systems you care about, then use
`Stepping::continue_frame()` to run systems starting at the stepping cursor
until a breakpoint is encountered, or the end of the stepping frame.
If the stepping cursor points at a system with a breakpoint when you call
`Stepping::continue_frame()` that system will run.  This allows you to set
breakpoints through a system, and repeatedly continue the frame to stop prior
to each system of interest.

In this video of the breakout example, we add a breakpoint to
`check_for_collisions()` so we can verify the collision detection & handling
behavior each frame without stepping through all the other systems.

The video shows the stepping cursor moves from the start of the stepping frame
to `check_for_collisions()` the first time we click `continue` in the ui.  On
the next click, `check_for_collisions()` and all remaining systems are run,
moving the cursor back up to the start of the stepping frame.

<video controls><source src="stepping-breakpoint.mp4" type="video/mp4"/></video>

### Disabling Systems

During debugging, it can be helpful to disable systems to narrow down the
source of the problem. `Stepping::never_run()` and `Stepping::never_run_node()`
can be used to disable systems while stepping is enabled. Note that disabling
systems in this manner only has an effect while stepping is enabled. When
stepping is disabled, all disabled systems will resume executing.

In this video of the breakout example, we disable the `check_for_collisions()`
system and use continue frame to move the ball into the center of the blocks,
then re-enable the system to have fun destroying all the blocks from the
inside.

<video controls><source src="stepping-disable-system.mp4" type="video/mp4"/></video>

### Excluding Systems from Stepping

It may be necessary to ensure some systems still run while stepping is enabled.
While best-practice is to have them in a schedule that has not been added to
the `Stepping` resource, it is possible to configure systems to always run
while stepping is enabled. This is primarily useful for event & input handling
systems.

Systems can be configured to always run by calling
`Stepping::always_run()`, or `Stepping::always_run_node()`.
When a system is configured to always run, it will run each rendering frame
even when stepping is enabled.

In this video of the breakout example the `move_paddle()` system is configured
to always run.  We then use the arrow keys to move the paddle while the rest
of the game systems are stopped by stepping.  This allows us to position the
paddle precisely before continuing frame-by-frame as the ball impacts the
paddle.

<video controls><source src="stepping-run-always.mp4" type="video/mp4"/></video>

### Limitations

In this initial implementation of stepping there are some limitations:

* Any system that reads events likely will not step properly
  * Frames still advance normally while stepping is enabled
  * Events can be cleared before a stepped system can read them
  * Best approach here is to configure event-based systems to always run,
    or put them in a schedule not added to `Stepping`
  * Continue with breakpoints may also work in this scenario
* Conditional systems may not run as expected when stepping
  * Similar to event-based systems, if the condition is true for only a short
    time, system may not run when stepped

### Detailed Examples

* [Text-based stepping example](https://github.com/bevyengine/bevy/blob/main/examples/ecs/system_stepping.rs)
* Non-interactive [bevy UI example stepping plugin](https://github.com/bevyengine/bevy/blob/main/examples/games/stepping.rs) used in the breakout example
* Interactive [egui stepping plugin](https://gist.github.com/dmlary/3fd57ebf1f88bb9afa8a6604737dac97) used in demo videos

[`Stepping`]: https://docs.rs/bevy/0.13.0/bevy/ecs/schedule/stepping/Stepping.html

## Query transmutation

<div class="release-feature-authors">authors: @hymm, james-j-obrien</div>

Have you every wanted to pass a query to a function, but instead of having a
`Query<&Transform>` you have a `Query<(&Transform, &Velocity), With<Enemy>>`?
Well now you can by using the `Query::transmute_lens` method. Query transmutes
allow you to change a query into different query types as long as the
components accessed are a subset of the original query. If you do try to access
data that is not in the original query, this method will panic.

```rust
fn reusable_function(lens: &mut QueryLens<&Transform>) {
    let query = lens.query();
    // do something with the query...
}

// We can use the function in a system that takes the exact query.
fn system_1(mut query: Query<&Transform>) {
    reusable_function(&mut query.as_query_lens());
}

// We can also use it with a query that does not match exactly
// by transmuting it.
fn system_2(mut query: Query<(&mut Transform, &Velocity), With<Enemy>>) {
    let mut lens = query.transmute_lens::<&Transform>();
    reusable_function(&mut lens);
}
```

Note that the `QueryLens` will still iterate over the same entities as the
original `Query` it is derived from. A `QueryLens<&Transform>` taken from
a `Query<(&Transform, &Velocity)>`, will only include the `Transform` of
entities with both `Transform` and `Velocity` components.

Besides removing parameters you can also change them in limited ways to the
different smart pointer types. One of the more useful is to change a
`& mut` to a `&`. See the [documentation](https://docs.rs/bevy/latest/bevy/ecs/system/struct.Query.html#method.transmute_lens)
for more details.

One thing to take into consideration is the transmutation is not free.
It works by creating a new state and copying a bunch of the cached data
inside the original query. It's not a expensive operation, but you should
probably avoid doing it inside a hot loop.

## Entity Optimizations

<div class="release-feature-authors">authors: @Bluefinger, @notverymoe, @scottmcm, @bushrat011899, @james7132</div>

`Entity` (Bevy's 64-bit unique identifier for enitities) received a number of changes this cycle, combining laying some more groundwork for relations alongside _related_, and nice to have, performance optimizations. The work here involved a lot of deep-diving into compiler codegen/assembly output, with running lots of benchmarks and testing in order to ensure all changes didn't cause breakages or major problems. Although the work here was dealing with mostly _safe_ code, there were lots of underlying assumptions being changed that could have impacted code elsewhere. This was the most "micro-optimization" oriented set of changes in Bevy 0.13.

### Changing `Entity`'s Layout

The exact details of how those 64 bits get used changed repeatedly in 0.13.
First we have two PRs: "Unified Identifier for entities & relations" PR ([#9797](https://github.com/bevyengine/bevy/pull/9797) by @Bluefinger) and "Change Entity::generation from u32 to NonZeroU32 for niche optimization" ([#9907](https://github.com/bevyengine/bevy/pull/9907) by @notverymoe).
Fundamentally, they both involved changing the layout and assumptions of `Entity`, unlocking a building blocks for relations and improving memory/codegen for `Entity`.

[#9797](https://github.com/bevyengine/bevy/pull/9797) created a new `Identifier` struct that set out a unified layout for `Entity` and future ID types. The `Identifier` spec lays out a struct with a `u32` low segment and a `u32` high segment, resulting in a struct that can be effectively represented as a special-cased `u64` value. A diagram of `Identifier` layout is as follows, going from Most Significant Bit to Lowest Significant Bit:

```text
| F   | High value / Generation | Low value / Index |
| --- | ----------------------- | ----------------- |
| 1   | 31 bits                 | 32 bits           |

F = Bit Flags
```

```rust
#[derive(Clone, Copy)]
struct Identifier {
    low: u32,
    high: u32,
}
```

The low part can be used as a full `u32` value, but the high part consists of a packed `u32` structure, with the most significant bit reserved as a flag, and the remaining 31-bits to be used as a value. _How_ the low segment and the value part of the high segment are used is not specified by the `Identifer`, only that there are reserved bits in the high segment. This bit is reserved for the purposes of a future `Pair` identifier, which would represent a different _kind_ of identifier with separate semantics/usage compared to an `Entity`. The work here is basically an implementation of the prior art established by Flecs ([citation](https://ajmmertens.medium.com/doing-a-lot-with-a-little-ecs-identifiers-25a72bd2647)), as eventually, these new entities and entity kinds will be used to describe special component types needed for relations. In the future, more flag bits will be reserved at the cost of bits in the high segment.

But on top of this came [#9907](https://github.com/bevyengine/bevy/pull/9907). This PR had the effect of changing both `Entity`/`Identifier` to have a high segment that was `NonZeroU32`:

```rust
#[derive(Clone, Copy)]
struct Identifier {
    low: u32,
    high: NonZeroU32,
}
```

By including a non-zero property within `Entity`/`Identifier`, it allowed the compiler to be able to optimise `Option<Entity>` to take 8 bytes instead of 12 bytes, as it could now use invalid representations of `Entity`/`Identifier` as the `None` equivalent. The benefit here was reduced memory/cache usage for storing `Option<Entity>` as well as better codegen around methods that use or return `Option<Entity>`. The choice to modify the generation/high segment to be non-zero had the following benefits: It allowed the low/index portion of `Entity` to be zero, so index access of `Entity` from storages/archetypes/buffers in hot code paths remained untouched. Code that touched the high segment or the generation in `Entity` was in less performance sensitive sections, and when spawning, most of that code would be exactly the same, but with initialising generation with a constant `1` instead of a `0`. For `Entity` however, incrementing a generation meant it needed to ensure that if an overflow occurred, it overflowed at 31-bits **and** also overflowed to `1` instead of `0`.

Moreover, this choice _did not interfere_ with the unified `Identifier` approach. While for `Entity`, the generation would have to be initialised with `1`; for other ID types, the high segment would always be _non-zero_ due to flag bits being set. That means a `Pair` type (which would have an ID in both high and low segments) would be unaffected as it could reference an `Entity` id in the low segment, and have its own id in the high segment.

### Optimizing `Entity` further

Part two of the `Entity` optimization story continues with initial work on improving `Entity`'s `PartialEq` implementation ([#10519](https://github.com/bevyengine/bevy/pull/10519) by @scottmcm). With `Entity`'s structure, the standard `PartialEq` derive was yielding poor codegen and leaving performance on the table as the compiler was unable to make the correct inferences on how to load `Entity` for comparisons. By removing the short-circuiting implementation that is the default for `PartialEq` derivation, the compiler could output much less assembly for the same operation, yielding performance improvements in both ECS and rendering code.

However, work in this area did not stop with [#10519](https://github.com/bevyengine/bevy/pull/10519). Code generation was still poor, motivating "Optimise Entity with repr align & manual PartialOrd/Ord" ([#10558](https://github.com/bevyengine/bevy/pull/10558) by @Bluefinger). Similar work had been attempted before: ([#2372](https://github.com/bevyengine/bevy/pull/2372) & [#3788](https://github.com/bevyengine/bevy/pull/3788)) but these didn't get merged due to complexity, unclear performance benefits and interactions with existing PRs.

By default, `Entity`/`Identifier`'s representation had two `u32` segments, so the struct had an alignment of 4 bytes for a structure that was 8 bytes in size. Though the same size as a `u64` value, these structs were _under-aligned_ and as such, the compiler could not treat `Entity` as if it were a `u64` value. For reference, a `u64` value has a size and alignment of 8 bytes. Certain optimizations were being left out as the necessary assumptions could not be made at compile time regarding `Entity`. So `Entity`/`Identifier` were changed to have a manually defined layout and alignment, making it clearer to the compiler to treat these structs as if it were a `u64` value:

```rust
#[derive(Clone, Copy)]
#[repr(C, align(8))]
struct Identifier {
    #[cfg(target_endian = "little")]
    low: u32,
    high: NonZeroU32,
    #[cfg(target_endian = "big")]
    low: u32,
}
```

By defining the struct with a `repr(C)`, we could tell the compiler the layout of the struct exactly for both little endian and big endian platforms. By also defining the alignment of the struct to be 8 bytes, `Entity`/`Identifier` both appear to the compiler as if it were a `u64` value. The effect of this is that the `to_bits` method for `Entity`/`Identifier` becomes a simple `mov` operation which could be completely optimised away by the compiler with [LTO](https://developer.arm.com/documentation/101458/2304/Optimize/Link-Time-Optimization--LTO-/What-is-Link-Time-Optimization--LTO-) and [inlining](https://en.wikipedia.org/wiki/Inline_expansion).

Before:

```asm
to_bits:
    shl     rdi, 32
    mov     eax, esi
    or      rax, rdi
    ret
```

After:

```asm
to_bits:
    mov     rax, rdi
    ret
```

_But it doesn't stop there_. This had the effect of making hashing `Entity` even _faster_, yielding further gains on top of [#9903](https://github.com/bevyengine/bevy/pull/9903) (which landed in 0.12). It turned out that the `PartialEq` implementation could be made even quicker, by comparing directly against the bits of one `Entity` with another. With manual implementations of `PartialOrd`/`Ord`, the codegen around `Entity` was improved considerably as the compiler was now being able to treat `Entity` as a pseudo-`u64` value.

For example, this was the codegen for `Entity > Entity` before the various changes:

```asm
greater_than:
    cmp     edi, edx
    jae     .LBB3_2
    xor     eax, eax
    ret

.LBB3_2:
    setne   dl
    cmp     esi, ecx
    seta    al
    or      al, dl
    ret
```

Afterwards, it compiles to this:

```asm
greater_than:
    cmp     rdi, rsi
    seta    al
    ret
```

But why didn't this land before? It turned out that imposing an alignment of 8 bytes on `Entity` made `Option<Entity>` increase in size from the original 12 bytes to 16 bytes. As such, some code paths _suffered_ performance regressions in needing to load and move around 16 byte values. But with niching now possible, the new representation could stay at 8 bytes in size even as an `Option`, preventing the regressions from occurring in the first place.

The micro-optimizations around `EntityHasher` did not end here though, as there was a PR made to "Save an instruction in `EntityHasher`" ([#10648](https://github.com/bevyengine/bevy/pull/10648) by @scottmcm). As [#10558](https://github.com/bevyengine/bevy/pull/10558) provided a significant improvement already to `EntityHasher` performance, the hashing algorithm was revised in a way that allowed LLVM to remove one further instruction in the compiled output. The compiler was already being clever enough to combine a multiply-shift-or operation into a single multiplication, but by expressing the algorithm with slight changes, an `or` instruction could be removed while retaining the desired hashing behaviour for `EntityHasher`.

![EntityHasher assemply output diff](entityhasher_output.png)

This had a detectable improvement in benchmarks, ranging from 3-6% improvement in lookups for `EntityHashMap`. These small optimizations may not amount to much on their own, but together they can provide meaningful improvements downstream.

![Benchmark results of optimisation work](entity_hash_optimsation_benches.png)

The above results show from where we started (`optimised_eq` being the first PR that introduced the benchmarks with the "Optimise Eq" feature) to where we are now with all the optimisations in place (`optimised_entity`). Improvements across the whole board, with clear performance benefits that should impact multiple areas of the codebase, not just when hashing entities.

### Porting `Query::for_each` to `QueryIter::fold` override

Currently to get the full performance out of iterating over queries, `Query::for_each` must be used in order to take advantage of auto-vectorization and internal iteration optimizations that the compiler can apply. However, this isn't idiomatic rust and is not an iterator method so you can't use it on an iterator chain. However, it is possible to get the same benefits for some iterator methods, for which [#6773](https://github.com/bevyengine/bevy/pull/6773/) by @james7132 sought to achieve. By providing an override to `QueryIter::fold`, it was possible to port the iteration strategies of `Query::for_each` so that `Query::iter` and co could achieve the same gains. Not _every_ iterator method currently benefits from this, as they require overriding `QueryIter::try_fold`, but that is currently still a nightly-only optimisation. This same approach is within the Rust standard library.

This deduplicated code in a few areas, such as no longer requiring both `Query::for_each` and `Query::for_each_mut`, as one just needs to call `Query::iter` or `Query::iter_mut` instead. So code like:

```rust
fn some_system(mut q_transform: Query<&mut Transform, With<Npc>>) {
    q_transform.for_each_mut(|transform| {
        // Do something...
    });
}
```

Becomes:

```rust
fn some_system(mut q_transform: Query<&mut Transform, With<Npc>>) {
    q_transform.iter_mut().for_each(|transform| {
        // Do something...
    });
}
```

The assembly output was compared as well between what was on main branch versus the PR, with no tangible differences being seen between the old `Query::for_each` and the new `QueryIter::for_each()` output, validating the approach and ensuring the internal iteration optimizations were being applied.

As a plus, the same iternal iteration optimizations in `Query::par_for_each` now reuse code from `for_each`, deduplicating code there as well and enabling users to make use of `par_iter().for_each()`. As a whole, this means there's no longer any need for `Query::for_each`, `Query::for_each_mut`, `Query::_par_for_each`, `Query::par_for_each_mut` so these methods have been deprecated for 0.13 and will be removed in 0.14.

### Reducing `TableRow` `as` casting

Not all improvements were focused around performance. Some small changes were done to improve type safety and tidy-up some of the codebase to have less `as` casting being done on various call sites for `TableRow`. The problem with `as` casting is that in some cases, the cast will fail by truncating the value silently, which could then cause havoc by accessing the wrong row and so forth. [#10811](https://github.com/bevyengine/bevy/pull/10811) by @bushrat011899 was put forward to clean up the API around `TableRow`, providing convenience methods backed by `assert`s to ensure the casting operations could never fail, or if they did, they'd panic correctly.

Naturally, _adding_ asserts in potentially hot codepaths were cause for some concern, necessitating considerable benchmarking efforts to confirm there were regressions and to what level. With careful placing of the new `assert`s, the detected regression for these cases was in the region of 0.1%, well within noise.
But the benefit was a less error-prone API and more robust code.
With a complex unsafe codebase like `bevy_ecs`, every little bit helps.

### Entity optimizations notes

* [Making the most of ECS identifiers](https://ajmmertens.medium.com/doing-a-lot-with-a-little-ecs-identifiers-25a72bd2647)
* [`Option` representation](https://doc.rust-lang.org/core/option/index.html#representation)

#### QueryIter::fold` override notes

* [Assembly Sanity check for bevyengine/bevy#6773](https://github.com/james7132/bevy_asm_tests/commit/309947cd078086b7edc4b8b5f29b1d04255b1b9a#diff-4c4b34cf83f523fced3bd396ad7ab8e228b4d35bf65c1f0457f7e4e58b14ccc5)
* [rustc bug for autovectorising internal iteration](https://github.com/rust-lang/rust/issues/104914)
* [std `Iter::fold` overriding for perf gains](https://github.com/rust-lang/rust/blob/master/library/core/src/array/iter.rs#L265-L277)

#### `TableRow` Casting notes

* [Rustonomicon on Casts](https://doc.rust-lang.org/nomicon/casts.html)

## `WorldQuery` Trait Split

<div class="release-feature-authors">authors: @wainwrightmark @taizu-jin</div>

A [`Query`] has two type parameters: one for the the data to be fetched, and a second optional one for the filters.

In previous versions of Bevy both parameters simply required [`WorldQuery`]: there was nothing stopping you from using types intended as filters in the data position (or vice versa).

Apart from making the type signature of the [`Query`] items more complicated (see example below) this usually worked fine as most filters had the same behaviour in either position.

Unfortunately this was not the case for [`Changed`] and [`Added`] which had different (and undocumented) behaviour in the data position and this could lead to bugs in user code.

To allow us to prevent this type of bug at compile time, the [`WorldQuery`] trait has been replaced by two traits: [`QueryData`] and [`QueryFilter`]. The data parameter of a [`Query`] must now be [`QueryData`] and the filter parameter must be [`QueryFilter`].

Most user code should be unaffected or easy to migrate.

```rust
// Probably a subtle bug: `With` filter in the data position - will not compile in 0.13
fn my_system(query: Query<(Entity, With<ComponentA>)>)
{
    // The type signature of the query items is `(Entity, ())`, which is usable but unwieldy
  for (entity, _) in query.iter(){
  }
}

// Iidiomatic, compiles in both 0.12 and 0.13
fn my_system(query: Query<Entity, With<ComponentA>>)
{
  for entity in query.iter(){
  }
}
```

[`Query`]: https://dev-docs.bevyengine.org/bevy/ecs/system/struct.Query.html
[`WorldQuery`]: https://docs.rs/bevy/0.12.0/bevy/ecs/query/trait.WorldQuery.html
[`Changed`]: https://dev-docs.bevyengine.org/bevy/ecs/query/struct.Changed.html
[`Added`]: https://dev-docs.bevyengine.org/bevy/ecs/query/struct.Added.html
[`QueryData`]: https://dev-docs.bevyengine.org/bevy/ecs/query/trait.QueryData.html
[`QueryFilter`]: https://dev-docs.bevyengine.org/bevy/ecs/query/trait.QueryFilter.html

## Automatically insert `apply_deferred` systems

<div class="release-feature-authors">authors: @hymm</div>

When writing gameplay code, you might commonly have one system that wants to
immediately see the effects of commands queued in another system.
Before 0.13, you would have to manually insert an `apply_deferred` system between the two.
Bevy now detects when a system with commands
is ordered relative to other systems and inserts the `apply_deferred` for you.

```rust
// Before 0.13
app.add_systems(
    Update,
    (
        system_with_commands,
        apply_deferred,
        another_system,
    ).chain()
);
```

```rust
// After 0.13
app.add_systems(
    Update,
    (
        system_with_commands,
        another_system,
    ).chain()
);
```

This was a common beginner footgun: if two systems are ordered, shouldn't the second always see the results of the first?

Automatically inserted `apply_deferred` systems are optimized by automatically merging them if
possible. In most cases, it is recommended to remove all manually inserted
`apply_deferred` systems, as allowing Bevy to insert and merge these systems as needed will
usually be both faster and involve less boilerplate.

```rust
// This will only add one apply_deferred system.
app.add_systems(
    Update,
    (
        (system_1_with_commands, system_2).chain(),
        (system_3_with_commands, system_4).chain(),
    )
);
```

If this new behavior does not work for you, please consult the migration guide.
There are several new APIs that allow you to opt-out.

## One-Shot Systems Improvements

<div class="release-feature-authors">authors: @Nathan-Fenner</div>

In 0.12, we introduced [one-shot systems](https://bevyengine.org/news/bevy-0-12/#one-shot-systems), a handy way to call systems on demand without having to add them to a schedule.
The initial implementation had some limitations with regards to what systems could and could not be used as one-shot systems.
These limitations have since been resolved, starting with one-shot systems with input and output.

```rust

fn increment_sys(In(increment_by): In<i32>, mut counter: ResMut<Counter>) -> i32 {
    counter.0 += increment_by;
    counter.0
}

let mut world = World::new();
let id = world.register_system(increment_sys);

world.insert_resource(Counter(1));
let count_one = world.run_system_with_input(id, 5).unwrap(); // increment counter by 5 and return 6
let count_two = world.run_system_with_input(id, 2).unwrap(); // increment counter by 2 and return 8
```

Using either `world.run_system_with_input(system_id, input)` or `commands.run_system_with_input(system_id, input)`, you can now supply input parameters to systems that accept them. Additionally, both `world.run_system` and `world.run_system_with_input` now return system output as `Ok(output)`. Note that output cannot be returned when calling the system through commands, because of their deferred nature.

Some smaller improvements to one-shot systems include registering boxed systems with `register_boxed_system` (which was shipped in 0.12.1, but didn't get a blog post) and the ability to register exclusive systems as one-shot systems.

```rust
world.register_system(|world: &mut World| { /* do anything */ });
```

All these improvements round out one-shot systems significantly: they should now work just like any other Bevy system.

## WGPU Upgrade and Renderer Improvements

<div class="release-feature-authors">authors: @Elabajaba</div>

In Bevy 0.13 we upgraded from `wgpu` 0.17 to `wgpu` 0.19, which includes the long awaited `wgpu` [arcanization](https://gfx-rs.github.io/2023/11/24/arcanization.html) that allows us to do things like compiling shaders asynchronously to avoid shader compilation stutters, and to multithread draw call creation for better performance.

Due to changes in wgpu 0.19, we've added a new `webgpu` feature to Bevy that is now required when doing WebAssembly builds targeting WebGPU. Disabling the `webgl2` feature is no longer required when targeting WebGPU, but the new `webgpu` feature currently overrides the `webgl2` feature when enabled. Library authors, please do not enable the `webgpu` feature by default. In the future we plan on allowing you to target both WebGL2 and WebGPU in the same WebAssembly binary, but it requires reworking parts of the renderer where we're relying on compile time constants when targeting `webgl2`, and adding a way to choose the renderer's backend at runtime on web.

As usual, there's been some changes that may cause issues for custom shaders. We've swapped the material and mesh bind groups, so that mesh data is now in bind group 1, and material data is in bind group 2. This greatly improved our draw call batching when combined with changing the sorting functions for the opaque passes to sort by pipeline and mesh. Previously we were sorting them by distance from the camera. These batching improvements mean we're doing fewer draw calls, which improves CPU performance, especially in larger scenes. We've also removed the `get_instance_index` function in shaders, as it was only required to workaround an upstream bug that has been fixed in wgpu 0.19. For other shader or rendering changes, please see the [migration guide](/learn/migration-guides/0.12-0.13/) and [wgpu's changelog](https://github.com/gfx-rs/wgpu/blob/v0.19/CHANGELOG.md).

## Dynamic Queries

<div class="release-feature-authors">authors: @james-j-obrien, @jakobhellermann, @Suficio</div>

In Bevy's ECS, queries use a type-powered DSL. The full type of the query (
what component to access, which filter to use) must be specified at compile time.

Sometimes, we can't easily know what data the query wants to access at compile time.
A UI with a dynamic list filtering by component, bindings for a scripting language,
_entity relationships_ (more on this later), all of those, are impossible to accomplish without
creating queries at runtime.

Dynamic queries lift this restriction.

The standard way of defining a `Query` is by using them as system parameters:

```rust
fn take_damage(mut player_health: Query<(Entity, &mut Health), With<Player>>) {
    // ...
}
```

**This won't change.** And for most (if not all)  gameplay use cases, you will
continue to happily use the delightfully simple [`Query`] API.

However, consider this situation: as a game or mod developer I want to list entities
with a specific component through a text prompt. Similarly to how the Quake console works.
What would that look like?

```rust
#[derive(Resource)]
struct UserQuery(String);

// user_query is entered as a text prompt by the user when the game is running.
// In a system, it's quickly apparent that we can't use `Query`.
fn list_entites_system(user_query: Res<UserQuery>, query: Query<FIXME, With<FIXME>>) {}

// Even when using the more advanced `World` API, we are stuck.
fn list_entities(user_query: String, world: &mut World) {
    // FIXME: what type goes here?
    let query = world.query::<FIXME>();
}
```

It's impossible to chose a type based on the value of `user_query`!
[`QueryBuilder`] solves this problem.

```rust
fn list_entities(
    user_query: String,
    type_registry: &TypeRegistry,
    world: &mut World,
) -> Option<()> {
    let name = user_query.split(' ').next()?;
    let type_id = type_registry.get_with_short_type_path(name)?.type_id();
    let component_id = world.components().get_id(type_id)?;

    let query = QueryBuilder::<FilteredEntityRef>::new(&mut world)
        .ref_id(component_id)
        .build();

    for entity_ref in query.iter(world) {
        let ptr = entity_ref.get_by_id(component_id);
        // Convert `ptr` into a `&dyn Reflect` and use it.
    }
    Some(())
}
```

It is still an error-prone, complex, and unsafe API, but it makes something that was previously
impossible possible.
We expect third party crates to provide convenient wrappers around the `QueryBuilder` API,
some of which will undoubtedly make their way upstream.

[`QueryBuilder`] is here for people who need queries with runtime access specification,
maybe you need to:

* Add a runtime filter to [`bevy-inspector-egui`]'s entity inspector.
* Define queries in a scripting language such as Lua or JavaScript.
* Define new components from a scripting language and query them.
* Add a [Quake-style console] to modify or query components from a prompt at runtime.
* Create an [editor with remote capabilities].
* And these are only the plans we've heard about so far!

### Relations

We mentioned _entity relationships_ earlier. What are relations? They are a way to associate
entities to other entities. For example, the `Parent` and `Children` components
in `bevy_hierarchy` are primitive relations.
By storing `Entity` inside of a component type, we can describe a link between entities.

`bevy_hierarchy` is fairly robust, but if you yourself want to create your own
relation (say, a group of units in an RTS game), the road ahead is a tar pit of footguns
and synchronization bugs.

_Entity relationships_ encode relations in the ECS. They are a staple of the [Flecs] C
ECS. This makes it _a pleasure_ to describe relations,
as opposed to the endless difficulties presented in most ECS's (including Bevy).

Sander Mertens, of Flecs fame, [describes in details] the prerequisites for an
entity relationship implementation.
One of those prerequisites is the ability to use entity ids as query parameters.
Dynamic queries allow just that.

### A long wait

Given how useful dynamic queries are, you might be wondering why Bevy didn't have them already.
But dynamic queries have a long history: they date back from **November 2022**,
when Suficio proposed [a simple change]. It was deemed too unsafe, [a counter-proposal]
was made by Jakob Hellermann. It was stalled due to complexity and the lack of qualified and
interested reviewers. They were finally merged in **January 2024**
thanks to [James O'Brien's stupendous effort][The dynamic query pull request].

For an in-depth technical and historical breakdown of dynamic queries, check
out [this GitHub discussion thread](https://github.com/bevyengine/bevy/discussions/9816).

They have been _a long time_ coming and they are finally here!

[`bevy-inspector-egui`]: https://crates.io/crates/bevy-inspector-egui
[Quake-style console]: https://github.com/doonv/bevy_dev_console
[editor with remote capabilities]: https://makeshift-bevy-web-editor.vercel.app/
[a simple change]: https://github.com/bevyengine/bevy/pull/6240
[The dynamic query pull request]: https://github.com/bevyengine/bevy/pull/9774
[a counter-proposal]: https://github.com/bevyengine/bevy/pull/6390
[`QueryBuilder`]: https://dev-docs.bevyengine.org/bevy/ecs/prelude/struct.QueryBuilder.html
[describes in details]: https://ajmmertens.medium.com/a-roadmap-to-entity-relationships-5b1d11ebb4eb
[Flecs]: https://www.flecs.dev/flecs/

## Events Live Longer

Events are a useful tool for passing data into systems and between systems.

Internally, Bevy events are double-buffered, so a given event will be silently dropped once the buffers have swapped twice.
The `Events<T>` resource is setup this way so events are dropped after a predictable amount of time, preventing their queues from growing forever and causing a memory leak.

Before 0.12.1, event queues were swapped every update (i.e. every frame).
That was an issue for games with logic in `FixedUpdate`, since it meant events would normally disappear before systems in the next `FixedUpdate` could read them.

Bevy 0.12.1 changed the swap cadence to "every update that runs `FixedUpdate` one or more times" (only if the `TimePlugin` is installed).
This change did resolve the original problem, but it then caused problems in the other direction.
Users were surprised to learn some of their systems with `run_if` conditions would iterate much older events than expected.
(In hindsight, we should have considered it a breaking change and postponed it until this release.)
The change also introduced a bug (fixed in this release) where only one type of event was actually being dropped.

One proposed future solution to this lingering but unintended coupling between `Update` and `FixedUpdate` is to use event timestamps to change the default range of events visible by `EventReader<T>`.
That way systems in `Update` would skip any events older than a frame while systems in `FixedUpdate` could still see them.

For now, the `<=0.12.0` behavior can be recovered by simply removing the `EventUpdateSignal` resource.

```rust
fn main() {
    let mut app = App::new()
        .add_plugins(DefaultPlugins);
    
    /* ... */

    // If this resource is absent, events are dropped the same way as <=0.12.0.
    app.world.remove_resource::<EventUpdateSignal>();
    
    /* ... */

    app.run();
}
```

## Texture atlas rework

<div class="release-feature-authors">authors: @ManevilleF</div>

Texture atlases are a tool used to efficiently combine multiple images into a single larger atlas.

Bevy 0.13 significantly reworks them, reducing boilerplate and making the feature more data-oriented.
Say goodbye to `TextureAtlasSprite` and `UiTextureAtlasImage` components (and the corresponding `Bundle` types):
texture atlasing is now enabled by adding a single _additional_ component to your sprite and image entities: `TextureAtlas`.

### Why this change

Texture atlases (sometimes called sprite sheets) simply to draw a custom _section_ of the texture.
The new `TextureAtlas` represents that behaviour, storing:

* a `Handle<TextureAtlasLayout>`, an asset mapping an index to a `Rect` section of a texture
* a `usize` index defining which section `Rect` of the layout we want to display

## Texture Slicing and Tiling

<div class="release-feature-authors">authors: @ManevilleF</div>

In Bevy 0.13 we introduce a new 2D feature: CPU-based _slicing and tiling_ to both `bevy_sprite` and `bevy_ui` !

This feature is unlocked by a new optional component: `ImageScaleMode`

### 9 slicing

Adding `ImageScaleMode::Sliced(_)` to your 2D bundle enables [9 slicing](https://en.wikipedia.org/wiki/9-slice_scaling),
keeping the image in proportions in resize, avoiding stretching of the texture.

![Stretched Vs Sliced texture](slice_vs_stretched.png)

This is very useful for UI, allowing your pretty textures to look right even as the size of your element changes.

![Sliced Buttons](ui_slice.png)
> Border texture by [Kenney's](https://kenney.nl/assets/fantasy-ui-borders)

Configuration:

```rust
commands.spawn((
    SpriteSheetBundle::default(),
    ImageScaleMode::Sliced(TextureSlicer {
        // The image borders are 20 pixels in every direction
        border: BorderRect::square(20.0),
        // we don't stretch the coners more than their actual size (20px)
        max_corner_scale: 1.0,
        ..default()
    }),
));
```

### Tiling

Adding `ImageMode::Tiled { .. }` to your 2D sprite entities enables _texture tiling_: repeating the image until their entire area is fulled.
This is commonly used for backgrounds.

<video controls><source src="logo_tiling.mp4" type="video/mp4"/></video>

Configuration:

```rust
commands.spawn((
    SpriteSheetBundle::default(),
    ImageScaleMode::Tiled {
        // The image will repeat horizontally
        tile_x: true,
        // The image will repeat vertically
        tile_y: true,
        // The texture will repeat if the drawing rect is larger than the image size
        stretch_value: 1.0,
    },
));
```

## Exposure Settings

<div class="release-feature-authors">authors: @TODO</div>

TODO.

## Minimal Reflection Probes

<div class="release-feature-authors">authors: @TODO</div>

TODO.

## Light Maps

<div class="release-feature-authors">authors: @TODO</div>

TODO.

## Lights work with `RenderLayers`

<div class="release-feature-authors">authors: @robftm</div>

[`RenderLayers`] are Bevy's answer to quickly hiding and showing entities en masse, powered by camera-driven views.
Great for things like customizing the first-person view of what a character is holding (or making sure vampires don't show up in your mirrors!).

[`RenderLayers`] [now play nice] with lights, fixing a serious limitation to make sure this awesome feature can shine appropriately!

[`RenderLayers`]: https://docs.rs/bevy/latest/bevy/render/view/struct.RenderLayers.html
[now play nice]: https://github.com/bevyengine/bevy/pull/10742

## Approximate Indirect Specular Occlusion

<div class="release-feature-authors">authors: @aevyrie</div>

Bevy's current PBR renderer over-brightens the image, especially at grazing angles where the fresnel
effect tends to make surfaces behave like mirrors. This over-brightening happens because the
surfaces must reflect _something_, but without path traced or screen-space reflections, the renderer
has to guess _what_ is being reflected. The best guess it can make is to sample the environment cube
map, even if light would've hit something else before reaching the environment light. This artifact,
where light occlusion is ignored, is called specular light leaking.

Consider a car tire; though the rubber might be shiny, you wouldn't expect it to have bright
specular highlights inside a wheel well, because the car itself is blocking (occluding) the light
that would otherwise cause these reflections. Checking for occlusion can be computationally
expensive. Instead, this change uses Bevy's existing screen space ambient occlusion to approximate
specular occlusion.

<b style="display:block; margin-bottom: -18px">Drag this image to compare</b>

<div class="image-compare" style="aspect-ratio: 16 / 9" data-title-a="Specular Occlusion On" data-title-b="Specular Occlusion Off">
  <img class="image-a" alt="Specular Occlusion On" src="specular_occlusion_on.jpg">
  <img class="image-b" alt="Specular Occlusion Off" src="specular_occlusion_off.jpg">
</div>

<div style="font-size: 1.0rem" class="release-feature-authors">Model Credits: <a href="https://sketchfab.com/3d-models/bmw-r1200gs-motorcycle-6550451b0ae547039585a44286b2f530">BMW R1200GS Motorcycle</a> by Moto3D is licensed under <a href="http://creativecommons.org/licenses/by/4.0/">CC-BY-4.0</a>.
</div>

This could be further improved with screen space reflections (SSR). However, it is recommended to
use specular occlusion alongside SSR, because SSR still suffers from light leaking artifacts.

## Unload Render Assets From RAM

<div class="release-feature-authors">authors: @TODO</div>

TODO.

## Bind Group Layout Entries

<div class="release-feature-authors">authors: @IceSentry</div>

We added a new API, inspired by the bind group entries API from 0.12, to declare bind group layouts. This new API is based on using built-in functions to define bind group layouts resources and automatically set the index based on its position.

Here's a short example of how declaring a new layout looks:

```rust
let layout = render_device.create_bind_group_layout(
    "post_process_bind_group_layout"),
    &BindGroupLayoutEntries::sequential(
        ShaderStages::FRAGMENT,
        (
            texture_2d_f32(),
            sampler(SamplerBindingType::Filtering),
            uniform_buffer::<PostProcessingSettings>(false),
        ),
    ),
);
```

## Type-Safe Labels for the `RenderGraph`

<div class="release-feature-authors">authors: @DasLixou</div>

Bevy uses Rust's type system extensively when defining labels, letting developers lean on tooling to catch typos and ease refactors.
But this didn't apply to Bevy's render graph. In the render graph, hard-coded—and potentially overlapping—strings were used to define nodes and sub-graphs.

```rust
// Before 0.13
impl MyRenderNode {
    pub const NAME: &'static str = "my_render_node"
}
```

In Bevy 0.13, we're using a more robust way to name render nodes and render graphs with the help of Rust's type system and Bevy's label system.

```rust
// After 0.13
#[derive(Debug, Hash, PartialEq, Eq, Clone, RenderLabel)]
pub struct MyRenderLabel;
```

With those, the long paths for const-values also get shortened and cleaner which results into this

```rust
// Before 0.13
render_app
    .add_render_graph_node::<ViewNodeRunner<MyRenderNode>>(
        core_3d::graph::NAME,
        MyRenderNode::NAME,
    )
    .add_render_graph_edges(
        core_3d::graph::NAME,
        &[
            core_3d::graph::node::TONEMAPPING,
            MyRenderNode::NAME,
            core_3d::graph::node::END_MAIN_PASS_POST_PROCESSING,
        ],
    );

// After 0.13
use bevy::core_pipeline::core_3d::graph::{Labels3d, SubGraph3d};

render_app
    .add_render_graph_node::<ViewNodeRunner<MyRenderNode>>(
        SubGraph3d,
        MyRenderLabel,
    )
    .add_render_graph_edges(
        SubGraph3d,
        (
            Labels3d::Tonemapping,
            MyRenderLabel,
            Labels3d::EndMainPassPostProcessing,
        ),
    );
```

When you need dynamic labels for render nodes, those can still be achieved via e.g. tuple structs:

```rust
#[derive(Debug, Hash, PartialEq, Eq, Clone, RenderLabel)]
pub struct MyDynamicLabel(&'static str);
```

This is particularly nice because we don't have to store strings in here: we can use integers, custom enums or any other hashable type.

## Camera-Driven UI

<div class="release-feature-authors">authors: @bardt, @oceantume</div>

Historically, Bevy's UI elements have been scaled and positioned in the context of the primary window, regardless of the camera settings. This approach made some UI experiences like split-screen multiplayer difficult to implement, and others such as having UI in multiple windows impossible.

We are now introducing a more flexible way of rendering the user interface: camera-driven UI. Each camera can now have its own UI root, rendering according to its viewport, scale factor, and a target which can be a secondary window or even a texture.

This change unlocks a variety of new UI experiences, including split-screen multiplayer, UI in multiple windows, displaying non-interactive UI in a 3D world, and more.

![Split-screen with independent UI roots](split-screen.png)

If there is one camera in the world, you don't need to do anything; your UI will be displayed in that camera's viewport.

```rust
commands.spawn(Camera3dBundle {
    // Camera can have custom viewport, target, etc.
});
commands.spawn(NodeBundle {
    // UI will be rendered to the singular camera's viewport
});
```

For when more control is desirable, or there are multiple cameras, we introduce [`TargetCamera`] component. This component can be added to a root UI node to specify which camera it should be rendered to.

```rust
// For split-screen multiplayer, we set up 2 cameras and 2 UI roots
let left_camera = commands.spawn(Camera3dBundle {
    // Viewport is set to left half of the screen
}).id();

commands
    .spawn((
        TargetCamera(left_camera),
        NodeBundle {
            //...
        }
    ));

let right_camera = commands.spawn(Camera3dBundle {
    // Viewport is set to right half of the screen
}).id();

commands
    .spawn((
        TargetCamera(right_camera),
        NodeBundle {
            //...
        })
    );
```

With this change, we also remove [`UiCameraConfig`] component. If you were using it to hide UI nodes, you can achieve the same outcome by setting [`Visibility`] component on the root node.

```rust
commands.spawn(Camera3dBundle::default());
commands.spawn(NodeBundle {
    visibility: Visibility::Hidden, // UI will be hidden
    // ...
});
```

[`TargetCamera`]: https://docs.rs/bevy/0.13.0/bevy/ui/struct.TargetCamera.html
[`Visibility`]: https://docs.rs/bevy/0.13.0/bevy/render/view/enum.Visibility.html
[`UiCameraConfig`]: https://docs.rs/bevy/0.12.1/bevy/ui/camera_config/struct.UiCameraConfig.html

## Winit Upgrade

<div class="release-feature-authors">authors: @Thierry Berger, @mockersf</div>

Through the heroic efforts of our contributors and reviewers, Bevy is [now upgraded] to use `winit 0.29`.
[`winit`] is our windowing library: it abstracts over all of the different operating systems and input devices that end users might have,
and provides a basically uniform API to enable a write-once run-anywhere experience.
While this brings with it the usual litany of valuable [bug fixes and stability improvements],
the critical change revolves around how [`KeyCode`] is handled.

Previously, [`KeyCode`] represented the logical meaning of a key on a keyboard:
pressing the same button on the same keyboard when swapping between QWERTY and AZERTY keyboard layouts would give a different result!
Now,  [`KeyCode`] represents the physical location of the key.
Lovers of WASD games know that this is a much better default for games. For most Bevy developers, you can leave your existing code untouched
and simply benefit from better default keybindings for users on non-QWERTY keyboards or layouts.
If you need information about the logical keys pressed, use the [`ReceivedCharacter`] event.

[now upgraded]: https://github.com/bevyengine/bevy/pull/10702
[`winit`]: https://docs.rs/winit/latest/winit/
[bug fixes and stability improvements]: https://github.com/rust-windowing/winit/blob/master/CHANGELOG.md#0292
[`KeyCode`]: https://docs.rs/bevy/latest/bevy/input/keyboard/enum.KeyCode.html
[`ReceivedCharacter`]: https://docs.rs/bevy/latest/bevy/prelude/struct.ReceivedCharacter.html

## Animation Interpolation Methods

<div class="release-feature-authors">authors: @mockersf</div>

Generally, animations are defined by their **keyframes**: snapshots of the position (and other state) or objects at moments along a time line.
But what happens between those keyframes? Game engines need to **interpolate** between them, smoothly transitioning from one state to the next.

The simplest interpolation method is linear: the animated object just moves an equal distance towards the next keyframe every unit of time.
But this isn't always the desired effect! Both stop-motion-style and more carefully smoothed animations have their place.

Bevy now supports both step and cubic spline interpolation in animations.
Most of the time, this will just be parsed correctly from the glTF files, but when setting [`VariableCurve`] manually,
there's a new [`Interpolation`] field to set.

[`VariableCurve`]: https://dev-docs.bevyengine.org/bevy/animation/struct.VariableCurve.html
[`Interpolation`]: https://dev-docs.bevyengine.org/bevy/animation/enum.Interpolation.html

![Demonstrating the different types of interpolation](interpolation_methods.gif)]

## `Animatable` Trait

<div class="release-feature-authors">authors: @james7132</div>

When you think of "animation": you're probably imagining moving objects through space.
Translating them back and forth, rotating them, maybe even squashing and stretching them.
But in modern game development, animation is a powerful shared set of tools and concepts for "changing things over time".
Transforms are just the beginning: colors, particle effects, opacity and even boolean values like visibility can all be animated!

In Bevy 0.13, we've taken the first step towards [this vision](https://github.com/bevyengine/rfcs/blob/main/rfcs/51-animation-composition.md),
with the [`Animatable`] trait.

```rust
/// An animatable value type.
pub trait Animatable: Reflect + Sized + Send + Sync + 'static {
    /// Interpolates between `a` and `b` with  a interpolation factor of `time`.
    ///
    /// The `time` parameter here may not be clamped to the range `[0.0, 1.0]`.
    fn interpolate(a: &Self, b: &Self, time: f32) -> Self;

    /// Blends one or more values together.
    ///
    /// Implementors should return a default value when no inputs are provided here.
    fn blend(inputs: impl Iterator<Item = BlendInput<Self>>) -> Self;

    /// Post-processes the value using resources in the [`World`].
    /// Most animatable types do not need to implement this.
    fn post_process(&mut self, _world: &World) {}
}
```

This is the first step towards animation blending and an asset-driven animation graph which is an essential for shipping large scale 3D games in Bevy.
But for now, this is just a building block. We've implemented this for a few key types (`Transform`, `f32` and `glam`'s `Vec` types) and published the trait.
Slot it into your games and crates, and team up with other contributors to help `bevy_animation` become just as pleasant and featureful as the rest of the engine.

[`Animatable`]: https://dev-docs.bevyengine.org/bevy/prelude/trait.Animatable.html

## Multiple gizmo configurations

<div class="release-feature-authors">authors: @jeliag</div>

Gizmos let you quickly draw shapes using
an immediate mode API. Here is how you use them:

```rust
// bevy 0.12.1
fn set_gizmo_width(mut config: ResMut<GizmoConfig>) {
    // set the line width of every gizmos with this global configuration resource.
    config.line_width = 5.0;
}

fn draw_circles(mut gizmos: Gizmos) {
    // Draw two circles with a 5 pixels outline
    gizmos.circle_2d(vec2(100., 0.), 120., Color::NAVY);
    gizmos.circle_2d(vec2(-100., 0.), 120., Color::ORANGE);
}
```

Add a [`Gizmos`] system param and simply call a few methods. Cool!

Gizmos are also great for crate authors, they can use the same API.
For example, the [`oxidized_navigation`] navmesh library uses gizmos for its debug overlay.
Neat!

However, there is only one global configuration. Therefore,
a dependency could very well affect the game's gizmos.
It could even make them completely unusable.

Not so great. How to solve this? Gizmo groups.

Now, [`Gizmos`] comes with an optional parameter.
By default, it uses a global configuration:

```rust
fn draw_circles(mut default_gizmos: Gizmos) {
    default_gizmos.circle_2d(vec2(100., 0.), 120., Color::NAVY);
}
```

But with a [`GizmoConfigGroup`] parameter, `Gizmos` can choose a distinct configuration:

```rust
fn draw_circles(
    mut default_gizmos: Gizmos,
    // this uses a distinct configvvvvvvvvvvvvvvv
    mut navigation_gizmos: Gizmos<NavigationGroup>,
) {
    // Two circles with different outline width
    default_gizmos.circle_2d(vec2(100., 0.), 120., Color::NAVY);
    navigation_gizmos.circle_2d(vec2(-100., 0.), 120., Color::ORANGE);
}
```

Create your own gizmo config group by deriving `GizmoConfigGroup`,
and registering it to the `App`:

```rust
#[derive(Default, Reflect, GizmoConfigGroup)]
pub struct NavigationGroup;

impl Plugin for NavigationPlugin {
    fn build(&mut self, app: &mut App) {
        app
            .init_gizmo_group::<NavigationGroup>()
            // ... rest of plugin initialization.
    }
}
```

And this is how you set the configuration of gizmo groups to different values:

```rust
// bevy 0.13.0
set_gizmo_width(mut config_store: ResMut<GizmoConfigStore>) {
    let config = config_store.config_mut::<DefaultGizmoConfigGroup>().0;
    config.line_width = 20.0;

    let navigation_config = config_store.config_mut::<NavigationGroup>().0;
    navigation_config.line_width = 10.0;
}
```

Now, the navigation gizmos have a fully separate configuration and don't conflict
with the game's gizmos.

Not only that, but the game dev can integrate and toggle the navigation gizmos with their
own debug tools however they wish. Be it a hotkey, a debug overlay UI button,
an RPC call. The world is your oyster.

[`oxidized_navigation`]: https://crates.io/crates/oxidized_navigation
[`Gizmos`]: https://dev-docs.bevyengine.org/bevy/gizmos/gizmos/struct.Gizmos.html
[`GizmoConfigGroup`]: https://dev-docs.bevyengine.org/bevy/gizmos/config/trait.GizmoConfigGroup.html

## glTF Extensions

<div class="release-feature-authors">authors: @CorneliusCornbread</div>

**[glTF]** is a popular standardized open file format, used to store and share 3D models and scenes between different programs.
The trouble with standards though is that you eventually want to _customize_ it, just a little, to better meet your needs.
Khronos Group, in their wisdom, foresaw this and defined a standardized way to customize the format called **[extensions]**.

Extensions can be readily exported from other tools (like Blender), and contain [all sorts] of other useful information: from bleeding edge physically-based material information like anisotropy to performance hints like how to instance meshes.

Because Bevy parses loaded glTF's into our own entity-based hierarchy of objects, getting access to this information when you want to do new rendering things can be hard!
With [the changes by CorneliusCornbread] you can configure the loader to store a raw copy of the glTF file itself with your loaded asset, allowing you to parse and reprocess this information however you please.

[glTF]: https://www.khronos.org/gltf/
[extensions]: https://kcoley.github.io/glTF/extensions/
[all sorts]: https://github.com/KhronosGroup/glTF/blob/main/extensions/README.md
[the changes by CorneliusCornbread]: https://github.com/bevyengine/bevy/pull/11138

## Extensionless Asset Support

<div class="release-feature-authors">authors: @bushrat011899</div>

In prior versions of Bevy, the default way to choose an [`AssetLoader`] for a particular asset was entirely based around file extensions. The recent addition of [`meta` files] allowed for specifying more granular loading behavior, but file extensions were still required. In Bevy 0.13, the asset type can now be used to infer the [`AssetLoader`].

```rust
// Uses AudioSettingsAssetLoader
let audio = asset_server.load("data/audio.json");

// Uses GraphicsSettingsAssetLoader
let graphics = asset_server.load("data/graphics.json");
```

This is possible because every [`AssetLoader`] is required to declare what **type** of asset it loads, not just the extensions it supports. Since the [`load`] method on [`AssetServer`] was already generic over the type of asset to return, this information is already available to the [`AssetServer`] so that the appropriate [`Handle`] type is returned.

```rust
// The above example with types shown
let audio: Handle<AudioSettings> = asset_server.load::<AudioSettings>("data/audio.json");
let graphics: Handle<GraphicsSettings> = asset_server.load::<GraphicsSettings>("data/graphics.json");
```

Now we can also use it to choose the [`AssetLoader`] itself.

```rust
#[derive(Resource)]
struct Settings {
    audio: Handle<AudioSettings>,
//                ^^^^^^^^^^^^^
//                | This type...
}

fn setup(mut settings: ResMut<Settings>, asset_server: Res<AssetServer>) {
    settings.audio = asset_server.load("data/audio.json");
//                                ^^^^
//                                | ...is passed here...
}

impl AssetLoader for AudioSettingsAssetLoader {
    type Asset = AudioSettings;
//               ^^^^^^^^^^^^^
//               | ...and checked against AssetLoader::Asset

    /* snip */
}
```

When loading an asset, the loader is chosen by checking (in order):

1. The asset `meta` file
2. The type of `Handle<A>` to return
3. The file extension

```rust
// This will be inferred from context to be a glTF asset, ignoring the file extension
let gltf_handle = asset_server.load("models/cube/cube.gltf");

// This still relies on file extension due to the label
let cube_handle = asset_server.load("models/cube/cube.gltf#Mesh0/Primitive0");
//                                                        ^^^^^^^^^^^^^^^^^
//                                                        | Asset path label
```

### File extensions are now optional

Since the asset type can be used to infer the loader, neither the file to be loaded nor the [`AssetLoader`] need to have file extensions.

```rust
pub trait AssetLoader: Send + Sync + 'static {
    /* snip */

    /// Returns a list of extensions supported by this [`AssetLoader`], without the preceding dot.
    fn extensions(&self) -> &[&str] {
        // A default implementation is now provided
        &[]
    }
}
```

Previously, an asset loader with no extensions was very cumbersome to use. Now, they can be used just as easily as any other loader. Likewise, if a file is missing its extension, Bevy can now choose the appropriate loader.

```rust
let license = asset_server.load::<Text>("LICENSE");
```

Appropriate file extensions are still recommended for good project management, but this is now a recommendation rather than a hard requirement.

### Multiple `AssetLoader`'s can be selected for the same asset

Now, a single path can be used by multiple asset handles as long as they are distinct asset types.

```rust
// Load the sound effect for playback
let bang = asset_server.load::<AudioSource>("sound/bang.ogg");

// Load the raw bytes of the same sound effect (e.g, to send over the network)
let bang_blob = asset_server.load::<Blob>("sound/bang.ogg");

// Returns the bang handle since it was already loaded
let bang_again = asset_server.load::<AudioSource>("sound/bang.ogg");
```

Note that the above example uses [turbofish] syntax for clarity. In practice, it's not required, since the type of asset loaded can usually be inferred by surrounding context at the call site.

```rust
#[derive(Resource)]
struct SoundEffects {
    bang: Handle<AudioSource>,
    bang_blog: Handle<Blob>,
}

fn setup(mut effects: ResMut<SoundEffects>, asset_server: Res<AssetServer>) {
    effects.bang = asset_server.load("sound/bang.ogg");
    effects.bang_blob = asset_server.load("sound/bang.ogg");
}
```

### More information

The [`custom_asset` example] has been updated to demonstrate these new features.

[`meta` files]: https://bevyengine.org/news/bevy-0-12/#asset-meta-files
[`AssetServer`]: https://dev-docs.bevyengine.org/bevy/asset/struct.AssetServer.html
[`AssetLoader`]: https://dev-docs.bevyengine.org/bevy/asset/trait.AssetLoader.html
[`load`]: https://dev-docs.bevyengine.org/bevy/asset/struct.AssetServer.html#method.load
[`Handle`]: https://dev-docs.bevyengine.org/bevy/asset/enum.Handle.html
[turbofish]: https://turbo.fish/
[`custom_asset` example]: https://bevyengine.org/examples/Assets/custom-asset/

## Asset Transformers

<div class="release-feature-authors">authors: @thepackett, @RyanSparker</div>

Asset processing, at its core, involves implementing the `Process` trait, which takes some byte data representing an asset, transforming it, and then returning the processed byte data. However, implementing the `Process` trait by hand is somewhat involved, and so a generic `LoadAndSave<L: AssetLoader, S: AssetSaver>` `Process` implementation was written to make asset processing more ergonomic.

Using the `LoadAndSave` `Process` implementation, the previous Asset processing pipeline had four stages:

1. An `AssetReader` reads some asset source (filesystem, http, etc) and gets the byte data of an asset.
2. An `AssetLoader` reads the byte data and converts it to a bevy `Asset`.
3. An `AssetSaver` takes a bevy `Asset`, processes it, and then converts it back into byte data.
4. An `AssetWriter` then writes the asset byte data back to the asset source.

`AssetSaver`s were responsible for both transforming an asset and converting it into byte data. However, this posed a bit of an issue for code reusability. Every time you wanted to transform some asset, such as an image, you would need to rewrite the portion that converts the asset to byte data. To solve this, `AssetSaver`s are now solely responsible for converting an asset into byte data, and `AssetTransformer`s which are responsible for transforming an asset were introduced. A new `LoadTransformAndSave<L: AssetLoader, T: AssetTransformer, S: AssetSaver>` `Process` implementation was added to utilize the new `AssetTransformer`s.

The new asset processing pipeline, using the `LoadTransformAndSave` `Process` implementation, has five stages:

1. An `AssetReader` read some asset source (filesystem, http, etc) and gets the byte data of an asset.
2. An `AssetLoader` reads the byte data and converts it to a bevy `Asset`.
3. An `AssetTransformer` takes an asset and transforms it in some way.
4. An `AssetSaver` takes a bevy `Asset` and converts it back into byte data.
5. An `AssetWriter` then writes the asset byte data back to the asset source.

In addition to having better code reusability, this change encorages writing `AssetSaver`s for various common asset types, which could be used to add runtime asset saving functionality to the `AssetServer`.

The previous `LoadAndSave` `Process` implementation still exists, as there are some cases where an asset transformation step is unnecessary, such as when saving assets into a compressed format.

See the [Asset Processing Example](<https://github.com/bevyengine/bevy/blob/main/examples/asset/processing/asset_processing.rs>) for a more detailed look into how to use `LoadTransformAndSave` to process a custom asset.

## <a name="what-s-next"></a>What's Next?

We have plenty of work in progress! Some of this will likely land in **Bevy 0.14**.

Check out the [**Bevy 0.14 Milestone**](https://github.com/bevyengine/bevy/milestone/20) for an up-to-date list of current work that contributors are focusing on for **Bevy 0.14**.

* **More editor experimentation:** TODO
* **bevy_dev_tools:** The secret to smooth game development is great tooling; it's time to give Bevy developers the tools they need to inspect, debug and profile their games as part of the first-party experience.
From FPS meters to system stepping to a first-party equivalent of the fantastic [`bevy-inspector-egui`]: giving these a home in Bevy itself helps us polish them, points new users in the right direction, and allows us to use them in the `bevy_editor` itself.

* **A revised scene format:** TODO
* **bevy_ui improvements:** TODO
<<<<<<< HEAD
* **The steady march towards relations:** [Entity-entity relations], the ability to track and manage connections between entities directly in the ECS, has been one of the most requested ECS features for years now.
Following the [trail blazed by `flecs`], the mad scientists over in `#ecs-dev` are steadily [reshaping our internals], [experimenting with external implementations], and shipping the general purpose building blocks (like dynamic queries or [lifecycle hooks] needed to build a fast, robust and ergonomic solution.

[Entity-entity relations]: https://github.com/bevyengine/bevy/issues/3742
[trail blazed by `flecs`]: https://ajmmertens.medium.com/building-games-in-ecs-with-entity-relationships-657275ba2c6c
[reshaping our internals]: https://github.com/orgs/bevyengine/projects/15
[experimenting with external implementations]: https://crates.io/crates/aery
[lifecycle hooks]: https://github.com/bevyengine/bevy/pull/10756

* **Animation blending:** TODO
=======
* **The steady march towards relations:** TODO
>>>>>>> 85241b04
* **Meshlet rendering** Split meshes into clusters of triangles called meshlets, which bring many efficiency gains. During the 0.13 development cycle we made a [lot of progress on this feature](https://github.com/bevyengine/bevy/pull/10164). We implemented a GPU-driven meshlet renderer that can scale to much more triangle-dense scenes, with much lower CPU load. Memory usage, however, is very high, and we haven't implemented LODs or compression yet. Instead of releasing it half-baked, we're going to continue to iterate, and are very excited to (hopefully) bring you this feature in a future release.

![The Stanford dragon mesh rendered as meshlet clusters](meshlet_preview.png)

## Support Bevy

Sponsorships help make our work on Bevy sustainable. If you believe in Bevy's mission, consider [sponsoring us](/community/donate) ... every bit helps!

<a class="button button--pink header__cta" href="/community/donate">Donate <img class="button__icon" src="/assets/heart.svg" alt="heart icon"></a>

## Contributors

Bevy is made by a [large group of people](/community/people/). A huge thanks to the 185 contributors that made this release (and associated docs) possible! In random order:

TODO: add contributors

## Full Changelog

The changes mentioned above are only the most appealing, highest impact changes that we've made this cycle.
Innumerable bug fixes, documentation changes and API usability tweaks made it in too.
For a complete list of changes, check out the PRs listed below.

TODO: add full changelog, sorting by area.<|MERGE_RESOLUTION|>--- conflicted
+++ resolved
@@ -1368,7 +1368,6 @@
 
 * **A revised scene format:** TODO
 * **bevy_ui improvements:** TODO
-<<<<<<< HEAD
 * **The steady march towards relations:** [Entity-entity relations], the ability to track and manage connections between entities directly in the ECS, has been one of the most requested ECS features for years now.
 Following the [trail blazed by `flecs`], the mad scientists over in `#ecs-dev` are steadily [reshaping our internals], [experimenting with external implementations], and shipping the general purpose building blocks (like dynamic queries or [lifecycle hooks] needed to build a fast, robust and ergonomic solution.
 
@@ -1378,10 +1377,6 @@
 [experimenting with external implementations]: https://crates.io/crates/aery
 [lifecycle hooks]: https://github.com/bevyengine/bevy/pull/10756
 
-* **Animation blending:** TODO
-=======
-* **The steady march towards relations:** TODO
->>>>>>> 85241b04
 * **Meshlet rendering** Split meshes into clusters of triangles called meshlets, which bring many efficiency gains. During the 0.13 development cycle we made a [lot of progress on this feature](https://github.com/bevyengine/bevy/pull/10164). We implemented a GPU-driven meshlet renderer that can scale to much more triangle-dense scenes, with much lower CPU load. Memory usage, however, is very high, and we haven't implemented LODs or compression yet. Instead of releasing it half-baked, we're going to continue to iterate, and are very excited to (hopefully) bring you this feature in a future release.
 
 ![The Stanford dragon mesh rendered as meshlet clusters](meshlet_preview.png)
