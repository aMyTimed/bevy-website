+++
title = "Bevy 0.13"
date = 2024-02-03
[extra]
author = "Bevy Contributors"
image = "TODO.gif"
show_image = true
image_subtitle = "TODO"
image_subtitle_link = "TODO"

+++

Thanks to **TODO** contributors, **TODO** pull requests, community reviewers, and our [**generous sponsors**](/community/donate), we're happy to announce the **Bevy 0.13** release on [crates.io](https://crates.io/crates/bevy)!

For those who don't know, Bevy is a refreshingly simple data-driven game engine built in Rust. You can check out our [Quick Start Guide](/learn/book/getting-started/) to try it today. It's free and open source forever! You can grab the full [source code](https://github.com/bevyengine/bevy) on GitHub. Check out [Bevy Assets](https://bevyengine.org/assets) for a collection of community-developed plugins, games, and learning resources.
And to see what the engine has to offer hands-on, check out the entries in the [latest Bevy Jam](https://itch.io/jam/bevy-jam-4/entries), including the winner [That's a lot of beeeeees](https://andrewb330.itch.io/thats-a-lot-of-beeeeees)

To update an existing Bevy App or Plugin to **Bevy 0.13**, check out our [0.12 to 0.13 Migration Guide](/learn/migration-guides/0.12-0.13/).

Since our last release a few months ago we've added a _ton_ of new features, bug fixes, and quality of life tweaks, but here are some of the highlights:

<!-- more -->

* **First-party primitive shapes:** basic shapes are a core building block of both game engines and video games: we've added a polished collection of them for you to use!
* **System stepping:** completely pause and advance through your game frame-by-frame or system-by-system to interactively debug game logic, all while rendering continues to update.
* **Dynamic queries:** refining queries from within systems is extremely expressive, and is the last big puzzle piece for runtime-defined types and third-party modding and scripting integration.
* **Automatically inferred command flush points:** tired of reasoning about where to put `apply_deferred` and confused about why your commands weren't being applied? Us too! Now, Bevy's scheduler uses ordinary `.before` and `.after` constraints and inspects the system parameters to automatically infer (and deduplicate) synchronization points.
* **Slicing, tiling and nine-patch sprites:** ninepatch layout is a popular tool for smoothly scaling stylized tilesets and UIs. Now in Bevy!
* **Lightmaps:** the first step towards baked global illumination: a fast, popular and pretty lighting technique.
* **Animation interpolation modes:** Bevy now supports non-linear interpolation modes in exported glTF animations.

## Primitive Shapes

<div class="release-feature-authors">authors: @TODO</div>

TODO.

## System Stepping

<div class="release-feature-authors">authors: @dmlary</div>

The new system stepping feature (`bevy_debug_stepping`) adds debugger-style
execution control for systems. The [`Stepping`] resource can control which
systems within a schedule execute each frame, and provides step, break, and
continue facilities to enable live debugging.

The `Stepping` resource is configured with a list of schedules that it will
control execution of when stepping is enabled. The collection of systems
within those schedules can be thought of as the stepping frame. It can take
multiple step or continue calls to traverse through the entire stepping frame.
During this time, all schedules that have not been added to `Stepping` are
executing each frame. This allows rendering & input handling to continue while
stepping through systems.

### Configuration

First, configure the [`Stepping`] resource and add it to the world:

```rust
// Create a new Stepping resource, and add schedules to debug
let mut stepping = Stepping::new();
stepping.add_schedule(Update);
stepping.add_schedule(FixedUpdate);
// Stepping is disabled by default,
// even when the resource is inserted.
// Feature flags, dev consoles and obscure hotkeys all work great.
#[cfg(feature = "my_stepping_flag")]
stepping.enable();

// add the Stepping resource to the world
app.insert_resource(stepping);
```

Systems within the added schedules will not be run unless we're performing
a system step, continuing the stepping frame, or the system has been exempt
from stepping.

### Execution Control: System Step & Continue Frame

While stepping is enabled, the `Stepping` resource tracks its location within
the stepping frame, maintaining a stepping cursor pointing at the next system
to be executed.
There are two ways systems get executed while stepping is enabled: system step,
and continue frame.

System step (`Stepping::step_frame()`) runs the system at the stepping
cursor, and advances the cursor during the next render frame.
This is useful to see individual changes made by
systems, and see the state of the world prior to executing a system

Continue frame (`Stepping::continue_frame()`) will execute systems starting
from the stepping cursor to the end of the stepping frame during the next frame.
It may stop before the end of the stepping frame if it encounters a system with
a breakpoint. This is useful for advancing quickly through an entire frame,
getting to the start of the next frame, or in combination with breakpoints.

In this video we demonstrate system step & continue frame on the breakout
example with a custom `egui` interface.  The stepping cursor can be seen moving through
the systems list as we click the `step` button.  When the `continue` button is
clicked, you can see the game progress one stepping frame for each click.

<video controls><source src="stepping-step-continue.mp4" type="video/mp4"/></video>

### Breakpoints

When a schedule grows to a certain point, it can take a long time to step
through every system in the schedule just to see the effects of a few systems.
In this case, stepping provides system breakpoints.

You can set a breakpoint on those systems you care about, then use
`Stepping::continue_frame()` to run systems starting at the stepping cursor
until a breakpoint is encountered, or the end of the stepping frame.
If the stepping cursor points at a system with a breakpoint when you call
`Stepping::continue_frame()` that system will run.  This allows you to set
breakpoints through a system, and repeatedly continue the frame to stop prior
to each system of interest.

In this video of the breakout example, we add a breakpoint to
`check_for_collisions()` so we can verify the collision detection & handling
behavior each frame without stepping through all the other systems.

The video shows the stepping cursor moves from the start of the stepping frame
to `check_for_collisions()` the first time we click `continue` in the ui.  On
the next click, `check_for_collisions()` and all remaining systems are run,
moving the cursor back up to the start of the stepping frame.

<video controls><source src="stepping-breakpoint.mp4" type="video/mp4"/></video>

### Disabling Systems

During debugging, it can be helpful to disable systems to narrow down the
source of the problem. `Stepping::never_run()` and `Stepping::never_run_node()`
can be used to disable systems while stepping is enabled. Note that disabling
systems in this manner only has an effect while stepping is enabled. When
stepping is disabled, all disabled systems will resume executing.

In this video of the breakout example, we disable the `check_for_collisions()`
system and use continue frame to move the ball into the center of the blocks,
then re-enable the system to have fun destroying all the blocks from the
inside.

<video controls><source src="stepping-disable-system.mp4" type="video/mp4"/></video>

### Excluding Systems from Stepping

It may be necessary to ensure some systems still run while stepping is enabled.
While best-practice is to have them in a schedule that has not been added to
the `Stepping` resource, it is possible to configure systems to always run
while stepping is enabled. This is primarily useful for event & input handling
systems.

Systems can be configured to always run by calling
`Stepping::always_run()`, or `Stepping::always_run_node()`.
When a system is configured to always run, it will run each rendering frame
even when stepping is enabled.

In this video of the breakout example the `move_paddle()` system is configured
to always run.  We then use the arrow keys to move the paddle while the rest
of the game systems are stopped by stepping.  This allows us to position the
paddle precisely before continuing frame-by-frame as the ball impacts the
paddle.

<video controls><source src="stepping-run-always.mp4" type="video/mp4"/></video>

### Limitations

In this initial implementation of stepping there are some limitations:

* Any system that reads events likely will not step properly
  * Frames still advance normally while stepping is enabled
  * Events can be cleared before a stepped system can read them
  * Best approach here is to configure event-based systems to always run,
    or put them in a schedule not added to `Stepping`
  * Continue with breakpoints may also work in this scenario
* Conditional systems may not run as expected when stepping
  * Similar to event-based systems, if the condition is true for only a short
    time, system may not run when stepped

### Detailed Examples

* [Text-based stepping example](https://github.com/bevyengine/bevy/blob/main/examples/ecs/system_stepping.rs)
* Non-interactive [bevy UI example stepping plugin](https://github.com/bevyengine/bevy/blob/main/examples/games/stepping.rs) used in the breakout example
* Interactive [egui stepping plugin](https://gist.github.com/dmlary/3fd57ebf1f88bb9afa8a6604737dac97) used in demo videos

[`Stepping`]: https://docs.rs/bevy/0.13.0/bevy/ecs/schedule/stepping/Stepping.html

## Query transmutation

<div class="release-feature-authors">authors: @hymm, james-j-obrien</div>

Have you every wanted to pass a query to a function, but instead of having a
`Query<&Transform>` you have a `Query<(&Transform, &Velocity), With<Enemy>>`?
Well now you can by using the `Query::transmute_lens` method. Query transmutes
allow you to change a query into different query types as long as the
components accessed are a subset of the original query. If you do try to access
data that is not in the original query, this method will panic.

```rust
fn reusable_function(lens: &mut QueryLens<&Transform>) {
    let query = lens.query();
    // do something with the query...
}

// We can use the function in a system that takes the exact query.
fn system_1(mut query: Query<&Transform>) {
    reusable_function(&mut query.as_query_lens());
}

// We can also use it with a query that does not match exactly
// by transmuting it.
fn system_2(mut query: Query<(&mut Transform, &Velocity), With<Enemy>>) {
    let mut lens = query.transmute_lens::<&Transform>();
    reusable_function(&mut lens);
}
```

Note that the `QueryLens` will still iterate over the same entities as the
original `Query` it is derived from. A `QueryLens<&Transform>` taken from
a `Query<(&Transform, &Velocity)>`, will only include the `Transform` of
entities with both `Transform` and `Velocity` components.

Besides removing parameters you can also change them in limited ways to the
different smart pointer types. One of the more useful is to change a
`& mut` to a `&`. See the [documentation](https://docs.rs/bevy/latest/bevy/ecs/system/struct.Query.html#method.transmute_lens)
for more details.

One thing to take into consideration is the transmutation is not free.
It works by creating a new state and copying a bunch of the cached data
inside the original query. It's not a expensive operation, but you should
probably avoid doing it inside a hot loop.

## Entity Optimizations

<div class="release-feature-authors">authors: @Bluefinger, @notverymoe, @scottmcm, @bushrat011899, @james7132</div>

`Entity` (Bevy's 64-bit unique identifier for enitities) received a number of changes this cycle, combining laying some more groundwork for relations alongside _related_, and nice to have, performance optimizations. The work here involved a lot of deep-diving into compiler codegen/assembly output, with running lots of benchmarks and testing in order to ensure all changes didn't cause breakages or major problems. Although the work here was dealing with mostly _safe_ code, there were lots of underlying assumptions being changed that could have impacted code elsewhere. This was the most "micro-optimization" oriented set of changes in Bevy 0.13.

### Changing `Entity`'s Layout

The exact details of how those 64 bits get used changed repeatedly in 0.13.
First we have two PRs: "Unified Identifier for entities & relations" PR ([#9797](https://github.com/bevyengine/bevy/pull/9797) by @Bluefinger) and "Change Entity::generation from u32 to NonZeroU32 for niche optimization" ([#9907](https://github.com/bevyengine/bevy/pull/9907) by @notverymoe).
Fundamentally, they both involved changing the layout and assumptions of `Entity`, unlocking a building blocks for relations and improving memory/codegen for `Entity`.

[#9797](https://github.com/bevyengine/bevy/pull/9797) created a new `Identifier` struct that set out a unified layout for `Entity` and future ID types. The `Identifier` spec lays out a struct with a `u32` low segment and a `u32` high segment, resulting in a struct that can be effectively represented as a special-cased `u64` value. A diagram of `Identifier` layout is as follows, going from Most Significant Bit to Lowest Significant Bit:

```text
| F   | High value / Generation | Low value / Index |
| --- | ----------------------- | ----------------- |
| 1   | 31 bits                 | 32 bits           |

F = Bit Flags
```

```rust
#[derive(Clone, Copy)]
struct Identifier {
    low: u32,
    high: u32,
}
```

The low part can be used as a full `u32` value, but the high part consists of a packed `u32` structure, with the most significant bit reserved as a flag, and the remaining 31-bits to be used as a value. _How_ the low segment and the value part of the high segment are used is not specified by the `Identifer`, only that there are reserved bits in the high segment. This bit is reserved for the purposes of a future `Pair` identifier, which would represent a different _kind_ of identifier with separate semantics/usage compared to an `Entity`. The work here is basically an implementation of the prior art established by Flecs ([citation](https://ajmmertens.medium.com/doing-a-lot-with-a-little-ecs-identifiers-25a72bd2647)), as eventually, these new entities and entity kinds will be used to describe special component types needed for relations. In the future, more flag bits will be reserved at the cost of bits in the high segment.

But on top of this came [#9907](https://github.com/bevyengine/bevy/pull/9907). This PR had the effect of changing both `Entity`/`Identifier` to have a high segment that was `NonZeroU32`:

```rust
#[derive(Clone, Copy)]
struct Identifier {
    low: u32,
    high: NonZeroU32,
}
```

By including a non-zero property within `Entity`/`Identifier`, it allowed the compiler to be able to optimise `Option<Entity>` to take 8 bytes instead of 12 bytes, as it could now use invalid representations of `Entity`/`Identifier` as the `None` equivalent. The benefit here was reduced memory/cache usage for storing `Option<Entity>` as well as better codegen around methods that use or return `Option<Entity>`. The choice to modify the generation/high segment to be non-zero had the following benefits: It allowed the low/index portion of `Entity` to be zero, so index access of `Entity` from storages/archetypes/buffers in hot code paths remained untouched. Code that touched the high segment or the generation in `Entity` was in less performance sensitive sections, and when spawning, most of that code would be exactly the same, but with initialising generation with a constant `1` instead of a `0`. For `Entity` however, incrementing a generation meant it needed to ensure that if an overflow occurred, it overflowed at 31-bits **and** also overflowed to `1` instead of `0`.

Moreover, this choice _did not interfere_ with the unified `Identifier` approach. While for `Entity`, the generation would have to be initialised with `1`; for other ID types, the high segment would always be _non-zero_ due to flag bits being set. That means a `Pair` type (which would have an ID in both high and low segments) would be unaffected as it could reference an `Entity` id in the low segment, and have its own id in the high segment.

### Optimizing `Entity` further

Part two of the `Entity` optimization story continues with initial work on improving `Entity`'s `PartialEq` implementation ([#10519](https://github.com/bevyengine/bevy/pull/10519) by @scottmcm). With `Entity`'s structure, the standard `PartialEq` derive was yielding poor codegen and leaving performance on the table as the compiler was unable to make the correct inferences on how to load `Entity` for comparisons. By removing the short-circuiting implementation that is the default for `PartialEq` derivation, the compiler could output much less assembly for the same operation, yielding performance improvements in both ECS and rendering code.

However, work in this area did not stop with [#10519](https://github.com/bevyengine/bevy/pull/10519). Code generation was still poor, motivating "Optimise Entity with repr align & manual PartialOrd/Ord" ([#10558](https://github.com/bevyengine/bevy/pull/10558) by @Bluefinger). Similar work had been attempted before: ([#2372](https://github.com/bevyengine/bevy/pull/2372) & [#3788](https://github.com/bevyengine/bevy/pull/3788)) but these didn't get merged due to complexity, unclear performance benefits and interactions with existing PRs.

By default, `Entity`/`Identifier`'s representation had two `u32` segments, so the struct had an alignment of 4 bytes for a structure that was 8 bytes in size. Though the same size as a `u64` value, these structs were _under-aligned_ and as such, the compiler could not treat `Entity` as if it were a `u64` value. For reference, a `u64` value has a size and alignment of 8 bytes. Certain optimizations were being left out as the necessary assumptions could not be made at compile time regarding `Entity`. So `Entity`/`Identifier` were changed to have a manually defined layout and alignment, making it clearer to the compiler to treat these structs as if it were a `u64` value:

```rust
#[derive(Clone, Copy)]
#[repr(C, align(8))]
struct Identifier {
    #[cfg(target_endian = "little")]
    low: u32,
    high: NonZeroU32,
    #[cfg(target_endian = "big")]
    low: u32,
}
```

By defining the struct with a `repr(C)`, we could tell the compiler the layout of the struct exactly for both little endian and big endian platforms. By also defining the alignment of the struct to be 8 bytes, `Entity`/`Identifier` both appear to the compiler as if it were a `u64` value. The effect of this is that the `to_bits` method for `Entity`/`Identifier` becomes a simple `mov` operation which could be completely optimised away by the compiler with [LTO](https://developer.arm.com/documentation/101458/2304/Optimize/Link-Time-Optimization--LTO-/What-is-Link-Time-Optimization--LTO-) and [inlining](https://en.wikipedia.org/wiki/Inline_expansion).

Before:

```asm
to_bits:
    shl     rdi, 32
    mov     eax, esi
    or      rax, rdi
    ret
```

After:

```asm
to_bits:
    mov     rax, rdi
    ret
```

_But it doesn't stop there_. This had the effect of making hashing `Entity` even _faster_, yielding further gains on top of [#9903](https://github.com/bevyengine/bevy/pull/9903) (which landed in 0.12). It turned out that the `PartialEq` implementation could be made even quicker, by comparing directly against the bits of one `Entity` with another. With manual implementations of `PartialOrd`/`Ord`, the codegen around `Entity` was improved considerably as the compiler was now being able to treat `Entity` as a pseudo-`u64` value.

For example, this was the codegen for `Entity > Entity` before the various changes:

```asm
greater_than:
    cmp     edi, edx
    jae     .LBB3_2
    xor     eax, eax
    ret

.LBB3_2:
    setne   dl
    cmp     esi, ecx
    seta    al
    or      al, dl
    ret
```

Afterwards, it compiles to this:

```asm
greater_than:
    cmp     rdi, rsi
    seta    al
    ret
```

But why didn't this land before? It turned out that imposing an alignment of 8 bytes on `Entity` made `Option<Entity>` increase in size from the original 12 bytes to 16 bytes. As such, some code paths _suffered_ performance regressions in needing to load and move around 16 byte values. But with niching now possible, the new representation could stay at 8 bytes in size even as an `Option`, preventing the regressions from occurring in the first place.

The micro-optimizations around `EntityHasher` did not end here though, as there was a PR made to "Save an instruction in `EntityHasher`" ([#10648](https://github.com/bevyengine/bevy/pull/10648) by @scottmcm). As [#10558](https://github.com/bevyengine/bevy/pull/10558) provided a significant improvement already to `EntityHasher` performance, the hashing algorithm was revised in a way that allowed LLVM to remove one further instruction in the compiled output. The compiler was already being clever enough to combine a multiply-shift-or operation into a single multiplication, but by expressing the algorithm with slight changes, an `or` instruction could be removed while retaining the desired hashing behaviour for `EntityHasher`.

![EntityHasher assemply output diff](entityhasher_output.png)

This had a detectable improvement in benchmarks, ranging from 3-6% improvement in lookups for `EntityHashMap`. These small optimizations may not amount to much on their own, but together they can provide meaningful improvements downstream.

![Benchmark results of optimisation work](entity_hash_optimsation_benches.png)

The above results show from where we started (`optimised_eq` being the first PR that introduced the benchmarks with the "Optimise Eq" feature) to where we are now with all the optimisations in place (`optimised_entity`). Improvements across the whole board, with clear performance benefits that should impact multiple areas of the codebase, not just when hashing entities.

### Porting `Query::for_each` to `QueryIter::fold` override

Currently to get the full performance out of iterating over queries, `Query::for_each` must be used in order to take advantage of auto-vectorization and internal iteration optimizations that the compiler can apply. However, this isn't idiomatic rust and is not an iterator method so you can't use it on an iterator chain. However, it is possible to get the same benefits for some iterator methods, for which [#6773](https://github.com/bevyengine/bevy/pull/6773/) by @james7132 sought to achieve. By providing an override to `QueryIter::fold`, it was possible to port the iteration strategies of `Query::for_each` so that `Query::iter` and co could achieve the same gains. Not _every_ iterator method currently benefits from this, as they require overriding `QueryIter::try_fold`, but that is currently still a nightly-only optimisation. This same approach is within the Rust standard library.

This deduplicated code in a few areas, such as no longer requiring both `Query::for_each` and `Query::for_each_mut`, as one just needs to call `Query::iter` or `Query::iter_mut` instead. So code like:

```rust
fn some_system(mut q_transform: Query<&mut Transform, With<Npc>>) {
    q_transform.for_each_mut(|transform| {
        // Do something...
    });
}
```

Becomes:

```rust
fn some_system(mut q_transform: Query<&mut Transform, With<Npc>>) {
    q_transform.iter_mut().for_each(|transform| {
        // Do something...
    });
}
```

The assembly output was compared as well between what was on main branch versus the PR, with no tangible differences being seen between the old `Query::for_each` and the new `QueryIter::for_each()` output, validating the approach and ensuring the internal iteration optimizations were being applied.

As a plus, the same iternal iteration optimizations in `Query::par_for_each` now reuse code from `for_each`, deduplicating code there as well and enabling users to make use of `par_iter().for_each()`. As a whole, this means there's no longer any need for `Query::for_each`, `Query::for_each_mut`, `Query::_par_for_each`, `Query::par_for_each_mut` so these methods have been deprecated for 0.13 and will be removed in 0.14.

### Reducing `TableRow` `as` casting

Not all improvements were focused around performance. Some small changes were done to improve type safety and tidy-up some of the codebase to have less `as` casting being done on various call sites for `TableRow`. The problem with `as` casting is that in some cases, the cast will fail by truncating the value silently, which could then cause havoc by accessing the wrong row and so forth. [#10811](https://github.com/bevyengine/bevy/pull/10811) by @bushrat011899 was put forward to clean up the API around `TableRow`, providing convenience methods backed by `assert`s to ensure the casting operations could never fail, or if they did, they'd panic correctly.

Naturally, _adding_ asserts in potentially hot codepaths were cause for some concern, necessitating considerable benchmarking efforts to confirm there were regressions and to what level. With careful placing of the new `assert`s, the detected regression for these cases was in the region of 0.1%, well within noise.
But the benefit was a less error-prone API and more robust code.
With a complex unsafe codebase like `bevy_ecs`, every little bit helps.

### Entity optimizations notes

* [Making the most of ECS identifiers](https://ajmmertens.medium.com/doing-a-lot-with-a-little-ecs-identifiers-25a72bd2647)
* [`Option` representation](https://doc.rust-lang.org/core/option/index.html#representation)

#### QueryIter::fold` override notes

* [Assembly Sanity check for bevyengine/bevy#6773](https://github.com/james7132/bevy_asm_tests/commit/309947cd078086b7edc4b8b5f29b1d04255b1b9a#diff-4c4b34cf83f523fced3bd396ad7ab8e228b4d35bf65c1f0457f7e4e58b14ccc5)
* [rustc bug for autovectorising internal iteration](https://github.com/rust-lang/rust/issues/104914)
* [std `Iter::fold` overriding for perf gains](https://github.com/rust-lang/rust/blob/master/library/core/src/array/iter.rs#L265-L277)

#### `TableRow` Casting notes

* [Rustonomicon on Casts](https://doc.rust-lang.org/nomicon/casts.html)

## `WorldQuery` Trait Split

<div class="release-feature-authors">authors: @wainwrightmark @taizu-jin</div>

A [`Query`] has two type parameters: one for the the data to be fetched, and a second optional one for the filters.

In previous versions of Bevy both parameters simply required [`WorldQuery`]: there was nothing stopping you from using types intended as filters in the data position (or vice versa).

Apart from making the type signature of the [`Query`] items more complicated (see example below) this usually worked fine as most filters had the same behaviour in either position.

Unfortunately this was not the case for [`Changed`] and [`Added`] which had different (and undocumented) behaviour in the data position and this could lead to bugs in user code.

To allow us to prevent this type of bug at compile time, the [`WorldQuery`] trait has been replaced by two traits: [`QueryData`] and [`QueryFilter`]. The data parameter of a [`Query`] must now be [`QueryData`] and the filter parameter must be [`QueryFilter`].

Most user code should be unaffected or easy to migrate.

```rust
// Probably a subtle bug: `With` filter in the data position - will not compile in 0.13
fn my_system(query: Query<(Entity, With<ComponentA>)>)
{
    // The type signature of the query items is `(Entity, ())`, which is usable but unwieldy
  for (entity, _) in query.iter(){
  }
}

// Iidiomatic, compiles in both 0.12 and 0.13
fn my_system(query: Query<Entity, With<ComponentA>>)
{
  for entity in query.iter(){
  }
}
```

[`Query`]: https://dev-docs.bevyengine.org/bevy/ecs/system/struct.Query.html
[`WorldQuery`]: https://docs.rs/bevy/0.12.0/bevy/ecs/query/trait.WorldQuery.html
[`Changed`]: https://dev-docs.bevyengine.org/bevy/ecs/query/struct.Changed.html
[`Added`]: https://dev-docs.bevyengine.org/bevy/ecs/query/struct.Added.html
[`QueryData`]: https://dev-docs.bevyengine.org/bevy/ecs/query/trait.QueryData.html
[`QueryFilter`]: https://dev-docs.bevyengine.org/bevy/ecs/query/trait.QueryFilter.html

## Automatically insert `apply_deferred` systems

<div class="release-feature-authors">authors: @hymm</div>

When writing gameplay code, you might commonly have one system that wants to
immediately see the effects of commands queued in another system.
Before 0.13, you would have to manually insert an `apply_deferred` system between the two.
Bevy now detects when a system with commands
is ordered relative to other systems and inserts the `apply_deferred` for you.

```rust
// Before 0.13
app.add_systems(
    Update,
    (
        system_with_commands,
        apply_deferred,
        another_system,
    ).chain()
);
```

```rust
// After 0.13
app.add_systems(
    Update,
    (
        system_with_commands,
        another_system,
    ).chain()
);
```

This was a common beginner footgun: if two systems are ordered, shouldn't the second always see the results of the first?

Automatically inserted `apply_deferred` systems are optimized by automatically merging them if
possible. In most cases, it is recommended to remove all manually inserted
`apply_deferred` systems, as allowing Bevy to insert and merge these systems as needed will
usually be both faster and involve less boilerplate.

```rust
// This will only add one apply_deferred system.
app.add_systems(
    Update,
    (
        (system_1_with_commands, system_2).chain(),
        (system_3_with_commands, system_4).chain(),
    )
);
```

If this new behavior does not work for you, please consult the migration guide.
There are several new APIs that allow you to opt-out.

## One-Shot Systems Improvements

<div class="release-feature-authors">authors: @Nathan-Fenner</div>

In 0.12, we introduced [one-shot systems](https://bevyengine.org/news/bevy-0-12/#one-shot-systems), a handy way to call systems on demand without having to add them to a schedule.
The initial implementation had some limitations with regards to what systems could and could not be used as one-shot systems.
These limitations have since been resolved, starting with one-shot systems with input and output.

```rust

fn increment_sys(In(increment_by): In<i32>, mut counter: ResMut<Counter>) -> i32 {
    counter.0 += increment_by;
    counter.0
}

let mut world = World::new();
let id = world.register_system(increment_sys);

world.insert_resource(Counter(1));
let count_one = world.run_system_with_input(id, 5).unwrap(); // increment counter by 5 and return 6
let count_two = world.run_system_with_input(id, 2).unwrap(); // increment counter by 2 and return 8
```

Using either `world.run_system_with_input(system_id, input)` or `commands.run_system_with_input(system_id, input)`, you can now supply input parameters to systems that accept them. Additionally, both `world.run_system` and `world.run_system_with_input` now return system output as `Ok(output)`. Note that output cannot be returned when calling the system through commands, because of their deferred nature.

Some smaller improvements to one-shot systems include registering boxed systems with `register_boxed_system` (which was shipped in 0.12.1, but didn't get a blog post) and the ability to register exclusive systems as one-shot systems.

```rust
world.register_system(|world: &mut World| { /* do anything */ });
```

All these improvements round out one-shot systems significantly: they should now work just like any other Bevy system.

## WGPU Upgrade and Renderer Improvements

<div class="release-feature-authors">authors: @Elabajaba</div>

In Bevy 0.13 we upgraded from `wgpu` 0.17 to `wgpu` 0.19, which includes the long awaited `wgpu` [arcanization](https://gfx-rs.github.io/2023/11/24/arcanization.html) that allows us to do things like compiling shaders asynchronously to avoid shader compilation stutters, and to multithread draw call creation for better performance.

Due to changes in wgpu 0.19, we've added a new `webgpu` feature to Bevy that is now required when doing WebAssembly builds targeting WebGPU. Disabling the `webgl2` feature is no longer required when targeting WebGPU, but the new `webgpu` feature currently overrides the `webgl2` feature when enabled. Library authors, please do not enable the `webgpu` feature by default. In the future we plan on allowing you to target both WebGL2 and WebGPU in the same WebAssembly binary, but it requires reworking parts of the renderer where we're relying on compile time constants when targeting `webgl2`, and adding a way to choose the renderer's backend at runtime on web.

As usual, there's been some changes that may cause issues for custom shaders. We've swapped the material and mesh bind groups, so that mesh data is now in bind group 1, and material data is in bind group 2. This greatly improved our draw call batching when combined with changing the sorting functions for the opaque passes to sort by pipeline and mesh. Previously we were sorting them by distance from the camera. These batching improvements mean we're doing fewer draw calls, which improves CPU performance, especially in larger scenes. We've also removed the `get_instance_index` function in shaders, as it was only required to workaround an upstream bug that has been fixed in wgpu 0.19. For other shader or rendering changes, please see the [migration guide](/learn/migration-guides/0.12-0.13/) and [wgpu's changelog](https://github.com/gfx-rs/wgpu/blob/v0.19/CHANGELOG.md).

## Dynamic Queries

<div class="release-feature-authors">authors: @james-j-obrien, @jakobhellermann, @Suficio</div>

In Bevy's ECS, queries use a type-powered DSL. The full type of the query (
what component to access, which filter to use) must be specified at compile time.

Sometimes, we can't easily know what data the query wants to access at compile time.
A UI with a dynamic list filtering by component, bindings for a scripting language,
_entity relationships_ (more on this later), all of those, are impossible to accomplish without
creating queries at runtime.

Dynamic queries lift this restriction.

The standard way of defining a `Query` is by using them as system parameters:

```rust
fn take_damage(mut player_health: Query<(Entity, &mut Health), With<Player>>) {
    // ...
}
```

**This won't change.** And for most (if not all)  gameplay use cases, you will
continue to happily use the delightfully simple [`Query`] API.

However, consider this situation: as a game or mod developer I want to list entities
with a specific component through a text prompt. Similarly to how the Quake console works.
What would that look like?

```rust
#[derive(Resource)]
struct UserQuery(String);

// user_query is entered as a text prompt by the user when the game is running.
// In a system, it's quickly apparent that we can't use `Query`.
fn list_entites_system(user_query: Res<UserQuery>, query: Query<FIXME, With<FIXME>>) {}

// Even when using the more advanced `World` API, we are stuck.
fn list_entities(user_query: String, world: &mut World) {
    // FIXME: what type goes here?
    let query = world.query::<FIXME>();
}
```

It's impossible to chose a type based on the value of `user_query`!
[`QueryBuilder`] solves this problem.

```rust
fn list_entities(
    user_query: String,
    type_registry: &TypeRegistry,
    world: &mut World,
) -> Option<()> {
    let name = user_query.split(' ').next()?;
    let type_id = type_registry.get_with_short_type_path(name)?.type_id();
    let component_id = world.components().get_id(type_id)?;

    let query = QueryBuilder::<FilteredEntityRef>::new(&mut world)
        .ref_id(component_id)
        .build();

    for entity_ref in query.iter(world) {
        let ptr = entity_ref.get_by_id(component_id);
        // Convert `ptr` into a `&dyn Reflect` and use it.
    }
    Some(())
}
```

It is still an error-prone, complex, and unsafe API, but it makes something that was previously
impossible possible.
We expect third party crates to provide convenient wrappers around the `QueryBuilder` API,
some of which will undoubtedly make their way upstream.

[`QueryBuilder`] is here for people who need queries with runtime access specification,
maybe you need to:

* Add a runtime filter to [`bevy-inspector-egui`]'s entity inspector.
* Define queries in a scripting language such as Lua or JavaScript.
* Define new components from a scripting language and query them.
* Add a [Quake-style console] to modify or query components from a prompt at runtime.
* Create an [editor with remote capabilities].
* And these are only the plans we've heard about so far!

### Relations

We mentioned _entity relationships_ earlier. What are relations? They are a way to associate
entities to other entities. For example, the `Parent` and `Children` components
in `bevy_hierarchy` are primitive relations.
By storing `Entity` inside of a component type, we can describe a link between entities.

`bevy_hierarchy` is fairly robust, but if you yourself want to create your own
relation (say, a group of units in an RTS game), the road ahead is a tar pit of footguns
and synchronization bugs.

_Entity relationships_ encode relations in the ECS. They are a staple of the [Flecs] C
ECS. This makes it _a pleasure_ to describe relations,
as opposed to the endless difficulties presented in most ECS's (including Bevy).

Sander Mertens, of Flecs fame, [describes in details] the prerequisites for an
entity relationship implementation.
One of those prerequisites is the ability to use entity ids as query parameters.
Dynamic queries allow just that.

### A long wait

Given how useful dynamic queries are, you might be wondering why Bevy didn't have them already.
But dynamic queries have a long history: they date back from **November 2022**,
when Suficio proposed [a simple change]. It was deemed too unsafe, [a counter-proposal]
was made by Jakob Hellermann. It was stalled due to complexity and the lack of qualified and
interested reviewers. They were finally merged in **January 2024**
thanks to [James O'Brien's stupendous effort][The dynamic query pull request].

For an in-depth technical and historical breakdown of dynamic queries, check
out [this GitHub discussion thread](https://github.com/bevyengine/bevy/discussions/9816).

They have been _a long time_ coming and they are finally here!

[`bevy-inspector-egui`]: https://crates.io/crates/bevy-inspector-egui
[Quake-style console]: https://github.com/doonv/bevy_dev_console
[editor with remote capabilities]: https://makeshift-bevy-web-editor.vercel.app/
[a simple change]: https://github.com/bevyengine/bevy/pull/6240
[The dynamic query pull request]: https://github.com/bevyengine/bevy/pull/9774
[a counter-proposal]: https://github.com/bevyengine/bevy/pull/6390
[`QueryBuilder`]: https://dev-docs.bevyengine.org/bevy/ecs/prelude/struct.QueryBuilder.html
[describes in details]: https://ajmmertens.medium.com/a-roadmap-to-entity-relationships-5b1d11ebb4eb
[Flecs]: https://www.flecs.dev/flecs/

## Events Live Longer

Events are a useful tool for passing data into systems and between systems.

Internally, Bevy events are double-buffered, so a given event will be silently dropped once the buffers have swapped twice.
The `Events<T>` resource is setup this way so events are dropped after a predictable amount of time, preventing their queues from growing forever and causing a memory leak.

Before 0.12.1, event queues were swapped every update (i.e. every frame).
That was an issue for games with logic in `FixedUpdate`, since it meant events would normally disappear before systems in the next `FixedUpdate` could read them.

Bevy 0.12.1 changed the swap cadence to "every update that runs `FixedUpdate` one or more times" (only if the `TimePlugin` is installed).
This change did resolve the original problem, but it then caused problems in the other direction.
Users were surprised to learn some of their systems with `run_if` conditions would iterate much older events than expected.
(In hindsight, we should have considered it a breaking change and postponed it until this release.)
The change also introduced a bug (fixed in this release) where only one type of event was actually being dropped.

One proposed future solution to this lingering but unintended coupling between `Update` and `FixedUpdate` is to use event timestamps to change the default range of events visible by `EventReader<T>`.
That way systems in `Update` would skip any events older than a frame while systems in `FixedUpdate` could still see them.

For now, the `<=0.12.0` behavior can be recovered by simply removing the `EventUpdateSignal` resource.

```rust
fn main() {
    let mut app = App::new()
        .add_plugins(DefaultPlugins);
    
    /* ... */

    // If this resource is absent, events are dropped the same way as <=0.12.0.
    app.world.remove_resource::<EventUpdateSignal>();
    
    /* ... */

    app.run();
}
```

## Texture atlas rework

<div class="release-feature-authors">authors: @ManevilleF</div>

Texture atlases are a tool used to efficiently combine multiple images into a single larger atlas.

Bevy 0.13 significantly reworks them, reducing boilerplate and making the feature more data-oriented.
Say goodbye to `TextureAtlasSprite` and `UiTextureAtlasImage` components (and the corresponding `Bundle` types):
texture atlasing is now enabled by adding a single _additional_ component to your sprite and image entities: `TextureAtlas`.

### Why this change

Texture atlases (sometimes called sprite sheets) simply to draw a custom _section_ of the texture.
The new `TextureAtlas` represents that behaviour, storing:

* a `Handle<TextureAtlasLayout>`, an asset mapping an index to a `Rect` section of a texture
* a `usize` index defining which section `Rect` of the layout we want to display

## Texture Slicing and Tiling

<div class="release-feature-authors">authors: @ManevilleF</div>

In Bevy 0.13 we introduce a new 2D feature: CPU-based _slicing and tiling_ to both `bevy_sprite` and `bevy_ui` !

This feature is unlocked by a new optional component: `ImageScaleMode`

### 9 slicing

Adding `ImageScaleMode::Sliced(_)` to your 2D bundle enables [9 slicing](https://en.wikipedia.org/wiki/9-slice_scaling),
keeping the image in proportions in resize, avoiding stretching of the texture.

![Stretched Vs Sliced texture](slice_vs_stretched.png)

This is very useful for UI, allowing your pretty textures to look right even as the size of your element changes.

![Sliced Buttons](ui_slice.png)
> Border texture by [Kenney's](https://kenney.nl/assets/fantasy-ui-borders)

Configuration:

```rust
commands.spawn((
    SpriteSheetBundle::default(),
    ImageScaleMode::Sliced(TextureSlicer {
        // The image borders are 20 pixels in every direction
        border: BorderRect::square(20.0),
        // we don't stretch the coners more than their actual size (20px)
        max_corner_scale: 1.0,
        ..default()
    }),
));
```

### Tiling

Adding `ImageMode::Tiled { .. }` to your 2D sprite entities enables _texture tiling_: repeating the image until their entire area is fulled.
This is commonly used for backgrounds.

<video controls><source src="logo_tiling.mp4" type="video/mp4"/></video>

Configuration:

```rust
commands.spawn((
    SpriteSheetBundle::default(),
    ImageScaleMode::Tiled {
        // The image will repeat horizontally
        tile_x: true,
        // The image will repeat vertically
        tile_y: true,
        // The texture will repeat if the drawing rect is larger than the image size
        stretch_value: 1.0,
    },
));
```

## Exposure Settings

<div class="release-feature-authors">authors: @TODO</div>

TODO.

## Minimal Reflection Probes

<div class="release-feature-authors">authors: @TODO</div>

TODO.

## Light Maps

<div class="release-feature-authors">authors: @TODO</div>

TODO.

## Lights work with `RenderLayers`

<div class="release-feature-authors">authors: @robftm</div>

[`RenderLayers`] are Bevy's answer to quickly hiding and showing entities en masse, powered by camera-driven views.
Great for things like customizing the first-person view of what a character is holding (or making sure vampires don't show up in your mirrors!).

[`RenderLayers`] [now play nice] with lights, fixing a serious limitation to make sure this awesome feature can shine appropriately!

[`RenderLayers`]: https://docs.rs/bevy/latest/bevy/render/view/struct.RenderLayers.html
[now play nice]: https://github.com/bevyengine/bevy/pull/10742

## Approximate Indirect Specular Occlusion

<div class="release-feature-authors">authors: @aevyrie</div>

Bevy's current PBR renderer over-brightens the image, especially at grazing angles where the fresnel
effect tends to make surfaces behave like mirrors. This over-brightening happens because the
surfaces must reflect _something_, but without path traced or screen-space reflections, the renderer
has to guess _what_ is being reflected. The best guess it can make is to sample the environment cube
map, even if light would've hit something else before reaching the environment light. This artifact,
where light occlusion is ignored, is called specular light leaking.

Consider a car tire; though the rubber might be shiny, you wouldn't expect it to have bright
specular highlights inside a wheel well, because the car itself is blocking (occluding) the light
that would otherwise cause these reflections. Checking for occlusion can be computationally
expensive. Instead, this change uses Bevy's existing screen space ambient occlusion to approximate
specular occlusion.

<b style="display:block; margin-bottom: -18px">Drag this image to compare</b>

<div class="image-compare" style="aspect-ratio: 16 / 9" data-title-a="Specular Occlusion On" data-title-b="Specular Occlusion Off">
  <img class="image-a" alt="Specular Occlusion On" src="specular_occlusion_on.jpg">
  <img class="image-b" alt="Specular Occlusion Off" src="specular_occlusion_off.jpg">
</div>

<div style="font-size: 1.0rem" class="release-feature-authors">Model Credits: <a href="https://sketchfab.com/3d-models/bmw-r1200gs-motorcycle-6550451b0ae547039585a44286b2f530">BMW R1200GS Motorcycle</a> by Moto3D is licensed under <a href="http://creativecommons.org/licenses/by/4.0/">CC-BY-4.0</a>.
</div>

This could be further improved with screen space reflections (SSR). However, it is recommended to
use specular occlusion alongside SSR, because SSR still suffers from light leaking artifacts.

## Unload Render Assets From RAM

<div class="release-feature-authors">authors: @TODO</div>

TODO.

## Bind Group Layout Entries

<div class="release-feature-authors">authors: @IceSentry</div>

We added a new API, inspired by the bind group entries API from 0.12, to declare bind group layouts. This new API is based on using built-in functions to define bind group layouts resources and automatically set the index based on its position.

Here's a short example of how declaring a new layout looks:

```rust
let layout = render_device.create_bind_group_layout(
    "post_process_bind_group_layout"),
    &BindGroupLayoutEntries::sequential(
        ShaderStages::FRAGMENT,
        (
            texture_2d_f32(),
            sampler(SamplerBindingType::Filtering),
            uniform_buffer::<PostProcessingSettings>(false),
        ),
    ),
);
```

## Type-Safe Labels for the `RenderGraph`

<div class="release-feature-authors">authors: @DasLixou</div>

Bevy uses Rust's type system extensively when defining labels, letting developers lean on tooling to catch typos and ease refactors.
But this didn't apply to Bevy's render graph. In the render graph, hard-coded—and potentially overlapping—strings were used to define nodes and sub-graphs.

```rust
// Before 0.13
impl MyRenderNode {
    pub const NAME: &'static str = "my_render_node"
}
```

In Bevy 0.13, we're using a more robust way to name render nodes and render graphs with the help of Rust's type system and Bevy's label system.

```rust
// After 0.13
#[derive(Debug, Hash, PartialEq, Eq, Clone, RenderLabel)]
pub struct MyRenderLabel;
```

With those, the long paths for const-values also get shortened and cleaner which results into this

```rust
// Before 0.13
render_app
    .add_render_graph_node::<ViewNodeRunner<MyRenderNode>>(
        core_3d::graph::NAME,
        MyRenderNode::NAME,
    )
    .add_render_graph_edges(
        core_3d::graph::NAME,
        &[
            core_3d::graph::node::TONEMAPPING,
            MyRenderNode::NAME,
            core_3d::graph::node::END_MAIN_PASS_POST_PROCESSING,
        ],
    );

// After 0.13
use bevy::core_pipeline::core_3d::graph::{Labels3d, SubGraph3d};

render_app
    .add_render_graph_node::<ViewNodeRunner<MyRenderNode>>(
        SubGraph3d,
        MyRenderLabel,
    )
    .add_render_graph_edges(
        SubGraph3d,
        (
            Labels3d::Tonemapping,
            MyRenderLabel,
            Labels3d::EndMainPassPostProcessing,
        ),
    );
```

When you need dynamic labels for render nodes, those can still be achieved via e.g. tuple structs:

```rust
#[derive(Debug, Hash, PartialEq, Eq, Clone, RenderLabel)]
pub struct MyDynamicLabel(&'static str);
```

This is particularly nice because we don't have to store strings in here: we can use integers, custom enums or any other hashable type.

## Camera-Driven UI

<div class="release-feature-authors">authors: @bardt, @oceantume</div>

Historically, Bevy's UI elements have been scaled and positioned in the context of the primary window, regardless of the camera settings. This approach made some UI experiences like split-screen multiplayer difficult to implement, and others such as having UI in multiple windows impossible.

We are now introducing a more flexible way of rendering the user interface: camera-driven UI. Each camera can now have its own UI root, rendering according to its viewport, scale factor, and a target which can be a secondary window or even a texture.

This change unlocks a variety of new UI experiences, including split-screen multiplayer, UI in multiple windows, displaying non-interactive UI in a 3D world, and more.

![Split-screen with independent UI roots](split-screen.png)

If there is one camera in the world, you don't need to do anything; your UI will be displayed in that camera's viewport.

```rust
commands.spawn(Camera3dBundle {
    // Camera can have custom viewport, target, etc.
});
commands.spawn(NodeBundle {
    // UI will be rendered to the singular camera's viewport
});
```

For when more control is desirable, or there are multiple cameras, we introduce [`TargetCamera`] component. This component can be added to a root UI node to specify which camera it should be rendered to.

```rust
// For split-screen multiplayer, we set up 2 cameras and 2 UI roots
let left_camera = commands.spawn(Camera3dBundle {
    // Viewport is set to left half of the screen
}).id();

commands
    .spawn((
        TargetCamera(left_camera),
        NodeBundle {
            //...
        }
    ));

let right_camera = commands.spawn(Camera3dBundle {
    // Viewport is set to right half of the screen
}).id();

commands
    .spawn((
        TargetCamera(right_camera),
        NodeBundle {
            //...
        })
    );
```

With this change, we also remove [`UiCameraConfig`] component. If you were using it to hide UI nodes, you can achieve the same outcome by setting [`Visibility`] component on the root node.

```rust
commands.spawn(Camera3dBundle::default());
commands.spawn(NodeBundle {
    visibility: Visibility::Hidden, // UI will be hidden
    // ...
});
```

[`TargetCamera`]: https://docs.rs/bevy/0.13.0/bevy/ui/struct.TargetCamera.html
[`Visibility`]: https://docs.rs/bevy/0.13.0/bevy/render/view/enum.Visibility.html
[`UiCameraConfig`]: https://docs.rs/bevy/0.12.1/bevy/ui/camera_config/struct.UiCameraConfig.html

## Winit Upgrade

<div class="release-feature-authors">authors: @Thierry Berger, @mockersf</div>

Through the heroic efforts of our contributors and reviewers, Bevy is [now upgraded] to use `winit 0.29`.
[`winit`] is our windowing library: it abstracts over all of the different operating systems and input devices that end users might have,
and provides a basically uniform API to enable a write-once run-anywhere experience.
While this brings with it the usual litany of valuable [bug fixes and stability improvements],
the critical change revolves around how [`KeyCode`] is handled.

Previously, [`KeyCode`] represented the logical meaning of a key on a keyboard:
pressing the same button on the same keyboard when swapping between QWERTY and AZERTY keyboard layouts would give a different result!
Now,  [`KeyCode`] represents the physical location of the key.
Lovers of WASD games know that this is a much better default for games. For most Bevy developers, you can leave your existing code untouched
and simply benefit from better default keybindings for users on non-QWERTY keyboards or layouts.
If you need information about the logical keys pressed, use the [`ReceivedCharacter`] event.

[now upgraded]: https://github.com/bevyengine/bevy/pull/10702
[`winit`]: https://docs.rs/winit/latest/winit/
[bug fixes and stability improvements]: https://github.com/rust-windowing/winit/blob/master/CHANGELOG.md#0292
[`KeyCode`]: https://docs.rs/bevy/latest/bevy/input/keyboard/enum.KeyCode.html
[`ReceivedCharacter`]: https://docs.rs/bevy/latest/bevy/prelude/struct.ReceivedCharacter.html

## Animation Interpolation Methods

<div class="release-feature-authors">authors: @mockersf</div>

Generally, animations are defined by their **keyframes**: snapshots of the position (and other state) or objects at moments along a time line.
But what happens between those keyframes? Game engines need to **interpolate** between them, smoothly transitioning from one state to the next.

The simplest interpolation method is linear: the animated object just moves an equal distance towards the next keyframe every unit of time.
But this isn't always the desired effect! Both stop-motion-style and more carefully smoothed animations have their place.

Bevy now supports both step and cubic spline interpolation in animations.
Most of the time, this will just be parsed correctly from the glTF files, but when setting [`VariableCurve`] manually,
there's a new [`Interpolation`] field to set.

[`VariableCurve`]: https://dev-docs.bevyengine.org/bevy/animation/struct.VariableCurve.html
[`Interpolation`]: https://dev-docs.bevyengine.org/bevy/animation/enum.Interpolation.html

![Demonstrating the different types of interpolation](interpolation_methods.gif)]

## `Animatable` Trait

<div class="release-feature-authors">authors: @james7132</div>

When you think of "animation": you're probably imagining moving objects through space.
Translating them back and forth, rotating them, maybe even squashing and stretching them.
But in modern game development, animation is a powerful shared set of tools and concepts for "changing things over time".
Transforms are just the beginning: colors, particle effects, opacity and even boolean values like visibility can all be animated!

In Bevy 0.13, we've taken the first step towards [this vision](https://github.com/bevyengine/rfcs/blob/main/rfcs/51-animation-composition.md),
with the [`Animatable`] trait.

```rust
/// An animatable value type.
pub trait Animatable: Reflect + Sized + Send + Sync + 'static {
    /// Interpolates between `a` and `b` with  a interpolation factor of `time`.
    ///
    /// The `time` parameter here may not be clamped to the range `[0.0, 1.0]`.
    fn interpolate(a: &Self, b: &Self, time: f32) -> Self;

    /// Blends one or more values together.
    ///
    /// Implementors should return a default value when no inputs are provided here.
    fn blend(inputs: impl Iterator<Item = BlendInput<Self>>) -> Self;

    /// Post-processes the value using resources in the [`World`].
    /// Most animatable types do not need to implement this.
    fn post_process(&mut self, _world: &World) {}
}
```

This is the first step towards animation blending and an asset-driven animation graph which is an essential for shipping large scale 3D games in Bevy.
But for now, this is just a building block. We've implemented this for a few key types (`Transform`, `f32` and `glam`'s `Vec` types) and published the trait.
Slot it into your games and crates, and team up with other contributors to help `bevy_animation` become just as pleasant and featureful as the rest of the engine.

[`Animatable`]: https://dev-docs.bevyengine.org/bevy/prelude/trait.Animatable.html

## Multiple gizmo configurations

<div class="release-feature-authors">authors: @jeliag</div>

Gizmos let you quickly draw shapes using
an immediate mode API. Here is how you use them:

```rust
// bevy 0.12.1
fn set_gizmo_width(mut config: ResMut<GizmoConfig>) {
    // set the line width of every gizmos with this global configuration resource.
    config.line_width = 5.0;
}

fn draw_circles(mut gizmos: Gizmos) {
    // Draw two circles with a 5 pixels outline
    gizmos.circle_2d(vec2(100., 0.), 120., Color::NAVY);
    gizmos.circle_2d(vec2(-100., 0.), 120., Color::ORANGE);
}
```

Add a [`Gizmos`] system param and simply call a few methods. Cool!

Gizmos are also great for crate authors, they can use the same API.
For example, the [`oxidized_navigation`] navmesh library uses gizmos for its debug overlay.
Neat!

However, there is only one global configuration. Therefore,
a dependency could very well affect the game's gizmos.
It could even make them completely unusable.

Not so great. How to solve this? Gizmo groups.

Now, [`Gizmos`] comes with an optional parameter.
By default, it uses a global configuration:

```rust
fn draw_circles(mut default_gizmos: Gizmos) {
    default_gizmos.circle_2d(vec2(100., 0.), 120., Color::NAVY);
}
```

But with a [`GizmoConfigGroup`] parameter, `Gizmos` can choose a distinct configuration:

```rust
fn draw_circles(
    mut default_gizmos: Gizmos,
    // this uses a distinct configvvvvvvvvvvvvvvv
    mut navigation_gizmos: Gizmos<NavigationGroup>,
) {
    // Two circles with different outline width
    default_gizmos.circle_2d(vec2(100., 0.), 120., Color::NAVY);
    navigation_gizmos.circle_2d(vec2(-100., 0.), 120., Color::ORANGE);
}
```

Create your own gizmo config group by deriving `GizmoConfigGroup`,
and registering it to the `App`:

```rust
#[derive(Default, Reflect, GizmoConfigGroup)]
pub struct NavigationGroup;

impl Plugin for NavigationPlugin {
    fn build(&mut self, app: &mut App) {
        app
            .init_gizmo_group::<NavigationGroup>()
            // ... rest of plugin initialization.
    }
}
```

And this is how you set the configuration of gizmo groups to different values:

```rust
// bevy 0.13.0
set_gizmo_width(mut config_store: ResMut<GizmoConfigStore>) {
    let config = config_store.config_mut::<DefaultGizmoConfigGroup>().0;
    config.line_width = 20.0;

    let navigation_config = config_store.config_mut::<NavigationGroup>().0;
    navigation_config.line_width = 10.0;
}
```

Now, the navigation gizmos have a fully separate configuration and don't conflict
with the game's gizmos.

Not only that, but the game dev can integrate and toggle the navigation gizmos with their
own debug tools however they wish. Be it a hotkey, a debug overlay UI button,
an RPC call. The world is your oyster.

[`oxidized_navigation`]: https://crates.io/crates/oxidized_navigation
[`Gizmos`]: https://dev-docs.bevyengine.org/bevy/gizmos/gizmos/struct.Gizmos.html
[`GizmoConfigGroup`]: https://dev-docs.bevyengine.org/bevy/gizmos/config/trait.GizmoConfigGroup.html

## glTF Extensions

<div class="release-feature-authors">authors: @CorneliusCornbread</div>

**[glTF]** is a popular standardized open file format, used to store and share 3D models and scenes between different programs.
The trouble with standards though is that you eventually want to _customize_ it, just a little, to better meet your needs.
Khronos Group, in their wisdom, foresaw this and defined a standardized way to customize the format called **[extensions]**.

Extensions can be readily exported from other tools (like Blender), and contain [all sorts] of other useful information: from bleeding edge physically-based material information like anisotropy to performance hints like how to instance meshes.

Because Bevy parses loaded glTF's into our own entity-based hierarchy of objects, getting access to this information when you want to do new rendering things can be hard!
With [the changes by CorneliusCornbread] you can configure the loader to store a raw copy of the glTF file itself with your loaded asset, allowing you to parse and reprocess this information however you please.

[glTF]: https://www.khronos.org/gltf/
[extensions]: https://kcoley.github.io/glTF/extensions/
[all sorts]: https://github.com/KhronosGroup/glTF/blob/main/extensions/README.md
[the changes by CorneliusCornbread]: https://github.com/bevyengine/bevy/pull/11138

## Extensionless Asset Support

<div class="release-feature-authors">authors: @bushrat011899</div>

In prior versions of Bevy, the default way to choose an [`AssetLoader`] for a particular asset was entirely based around file extensions. The recent addition of [`meta` files] allowed for specifying more granular loading behavior, but file extensions were still required. In Bevy 0.13, the asset type can now be used to infer the [`AssetLoader`].

```rust
// Uses AudioSettingsAssetLoader
let audio = asset_server.load("data/audio.json");

// Uses GraphicsSettingsAssetLoader
let graphics = asset_server.load("data/graphics.json");
```

This is possible because every [`AssetLoader`] is required to declare what **type** of asset it loads, not just the extensions it supports. Since the [`load`] method on [`AssetServer`] was already generic over the type of asset to return, this information is already available to the [`AssetServer`] so that the appropriate [`Handle`] type is returned.

```rust
// The above example with types shown
let audio: Handle<AudioSettings> = asset_server.load::<AudioSettings>("data/audio.json");
let graphics: Handle<GraphicsSettings> = asset_server.load::<GraphicsSettings>("data/graphics.json");
```

Now we can also use it to choose the [`AssetLoader`] itself.

```rust
#[derive(Resource)]
struct Settings {
    audio: Handle<AudioSettings>,
//                ^^^^^^^^^^^^^
//                | This type...
}

fn setup(mut settings: ResMut<Settings>, asset_server: Res<AssetServer>) {
    settings.audio = asset_server.load("data/audio.json");
//                                ^^^^
//                                | ...is passed here...
}

impl AssetLoader for AudioSettingsAssetLoader {
    type Asset = AudioSettings;
//               ^^^^^^^^^^^^^
//               | ...and checked against AssetLoader::Asset

    /* snip */
}
```

When loading an asset, the loader is chosen by checking (in order):

1. The asset `meta` file
2. The type of `Handle<A>` to return
3. The file extension

```rust
// This will be inferred from context to be a glTF asset, ignoring the file extension
let gltf_handle = asset_server.load("models/cube/cube.gltf");

// This still relies on file extension due to the label
let cube_handle = asset_server.load("models/cube/cube.gltf#Mesh0/Primitive0");
//                                                        ^^^^^^^^^^^^^^^^^
//                                                        | Asset path label
```

### File extensions are now optional

Since the asset type can be used to infer the loader, neither the file to be loaded nor the [`AssetLoader`] need to have file extensions.

```rust
pub trait AssetLoader: Send + Sync + 'static {
    /* snip */

    /// Returns a list of extensions supported by this [`AssetLoader`], without the preceding dot.
    fn extensions(&self) -> &[&str] {
        // A default implementation is now provided
        &[]
    }
}
```

Previously, an asset loader with no extensions was very cumbersome to use. Now, they can be used just as easily as any other loader. Likewise, if a file is missing its extension, Bevy can now choose the appropriate loader.

```rust
let license = asset_server.load::<Text>("LICENSE");
```

Appropriate file extensions are still recommended for good project management, but this is now a recommendation rather than a hard requirement.

### Multiple `AssetLoader`'s can be selected for the same asset

Now, a single path can be used by multiple asset handles as long as they are distinct asset types.

```rust
// Load the sound effect for playback
let bang = asset_server.load::<AudioSource>("sound/bang.ogg");

// Load the raw bytes of the same sound effect (e.g, to send over the network)
let bang_blob = asset_server.load::<Blob>("sound/bang.ogg");

// Returns the bang handle since it was already loaded
let bang_again = asset_server.load::<AudioSource>("sound/bang.ogg");
```

Note that the above example uses [turbofish] syntax for clarity. In practice, it's not required, since the type of asset loaded can usually be inferred by surrounding context at the call site.

```rust
#[derive(Resource)]
struct SoundEffects {
    bang: Handle<AudioSource>,
    bang_blog: Handle<Blob>,
}

fn setup(mut effects: ResMut<SoundEffects>, asset_server: Res<AssetServer>) {
    effects.bang = asset_server.load("sound/bang.ogg");
    effects.bang_blob = asset_server.load("sound/bang.ogg");
}
```

### More information

The [`custom_asset` example] has been updated to demonstrate these new features.

[`meta` files]: https://bevyengine.org/news/bevy-0-12/#asset-meta-files
[`AssetServer`]: https://dev-docs.bevyengine.org/bevy/asset/struct.AssetServer.html
[`AssetLoader`]: https://dev-docs.bevyengine.org/bevy/asset/trait.AssetLoader.html
[`load`]: https://dev-docs.bevyengine.org/bevy/asset/struct.AssetServer.html#method.load
[`Handle`]: https://dev-docs.bevyengine.org/bevy/asset/enum.Handle.html
[turbofish]: https://turbo.fish/
[`custom_asset` example]: https://bevyengine.org/examples/Assets/custom-asset/

## Asset Transformers

<div class="release-feature-authors">authors: @thepackett, @RyanSparker</div>

Asset processing, at its core, involves implementing the `Process` trait, which takes some byte data representing an asset, transforming it, and then returning the processed byte data. However, implementing the `Process` trait by hand is somewhat involved, and so a generic `LoadAndSave<L: AssetLoader, S: AssetSaver>` `Process` implementation was written to make asset processing more ergonomic.

Using the `LoadAndSave` `Process` implementation, the previous Asset processing pipeline had four stages:

1. An `AssetReader` reads some asset source (filesystem, http, etc) and gets the byte data of an asset.
2. An `AssetLoader` reads the byte data and converts it to a bevy `Asset`.
3. An `AssetSaver` takes a bevy `Asset`, processes it, and then converts it back into byte data.
4. An `AssetWriter` then writes the asset byte data back to the asset source.

`AssetSaver`s were responsible for both transforming an asset and converting it into byte data. However, this posed a bit of an issue for code reusability. Every time you wanted to transform some asset, such as an image, you would need to rewrite the portion that converts the asset to byte data. To solve this, `AssetSaver`s are now solely responsible for converting an asset into byte data, and `AssetTransformer`s which are responsible for transforming an asset were introduced. A new `LoadTransformAndSave<L: AssetLoader, T: AssetTransformer, S: AssetSaver>` `Process` implementation was added to utilize the new `AssetTransformer`s.

The new asset processing pipeline, using the `LoadTransformAndSave` `Process` implementation, has five stages:

1. An `AssetReader` read some asset source (filesystem, http, etc) and gets the byte data of an asset.
2. An `AssetLoader` reads the byte data and converts it to a bevy `Asset`.
3. An `AssetTransformer` takes an asset and transforms it in some way.
4. An `AssetSaver` takes a bevy `Asset` and converts it back into byte data.
5. An `AssetWriter` then writes the asset byte data back to the asset source.

In addition to having better code reusability, this change encorages writing `AssetSaver`s for various common asset types, which could be used to add runtime asset saving functionality to the `AssetServer`.

The previous `LoadAndSave` `Process` implementation still exists, as there are some cases where an asset transformation step is unnecessary, such as when saving assets into a compressed format.

See the [Asset Processing Example](<https://github.com/bevyengine/bevy/blob/main/examples/asset/processing/asset_processing.rs>) for a more detailed look into how to use `LoadTransformAndSave` to process a custom asset.

## <a name="what-s-next"></a>What's Next?

We have plenty of work in progress! Some of this will likely land in **Bevy 0.14**.

Check out the [**Bevy 0.14 Milestone**](https://github.com/bevyengine/bevy/milestone/20) for an up-to-date list of current work that contributors are focusing on for **Bevy 0.14**.

<<<<<<< HEAD
* **More editor experimentation:** Led by the brilliant JMS55, we've opened up a free-form [playground] to define and answer [key questions] about the design of the `bevy_editor`: not through discussion, but through concrete prototyping.
Should we use an in-process editor (less robust to game crashes) or an external one (more complex)?
Should we ship an editor binary (great for non-programmers) or embed it in the game itself (very hackable)?
Let's find out by doing!

There are some incredible mockups, functional prototypes and third-party editor-ajdacent projects out there. Some highlights:

<div style="display: grid; grid-template-columns: 1fr 1fr 1fr 1fr 1fr 1fr; gap: 1rem; align-items: end; justify-items: center; margin: 2rem; font-size: 0.8rem; text-align: center">
  <div style="grid-column: span 2">
    <a href="editor_mockup.png"><img src="editor_mockup.png" style="border-radius: 0; box-shadow: 0 0.5rem 0.5rem rgba(0, 0, 0, 0.5)"></a>
    bevy_editor_mockup
  </div>
  <div style="grid-column: span 2">
    <a href="locomotion_graph.png"><img src="locomotion_graph.png" style="border-radius: 0; box-shadow: 0 0.5rem 0.5rem rgba(0, 0, 0, 0.5)"></a>
    bevy_animation_graph
  </div>
  <div style="grid-column: span 2">
    <a href="space_editor.png"><img src="space_editor.png" style="border-radius: 0; box-shadow: 0 0.5rem 0.5rem rgba(0, 0, 0, 0.5)"></a>
    space_editor
  </div>
  <div style="grid-column: 2 / span 2">
    <a href="bevy_components.png"><img src="bevy_components.png" style="border-radius: 0; box-shadow: 0 0.5rem 0.5rem rgba(0, 0, 0, 0.5)"></a>
    bevy_components
  </div>
  <div style="grid-column: span 2">
    <a href="makeshift_web.png"><img src="makeshift_web.png" style="border-radius: 0; box-shadow: 0 0.5rem 0.5rem rgba(0, 0, 0, 0.5)"></a>
    bevy_remote
  </div>
</div>

* [] a Bevy-branded editor UI mockup by `@Jacob_` and `@!!&Amy` on Discord, imagining what the UX for an ECS-based editor could look like
* [] [`bevy_animation_graph`]: a fully-functional asset-driven animation graph crate with its own node-based editor for Bevy
* [] [`space_editor`]: a polished Bevy-native third-party scene editor that you can use today!
* [] [`Blender_bevy_components_workflow`]: an impressively functional ecosystem of tools that lets you use Blender as a seamless level and scene editor for your games today.
* [] `@coreh`'s experiment on a [reflection-powered remote protocol], allowing devs to inspect and control their Bevy games from other processes, languages and even devices! [Try it out live]!

It's really exciting to see this progress, and we're excited to channel that energy and experience into first-party efforts.

[playground]: https://github.com/bevyengine/bevy_editor_prototypes
[could look like]: https://asour8.github.io/bevy_editor_mockup/editor/
[key questions]: https://github.com/bevyengine/bevy_editor_prototypes/discussions/1
[`bevy_animation_graph`]: https://crates.io/crates/bevy_animation_graph
[`space_editor`]: https://github.com/rewin123/space_editor
[`Blender_bevy_components_workflow`]: https://github.com/kaosat-dev/Blender_bevy_components_workflow
[reflection-powered remote protocol]: https://github.com/coreh/bevy/pull/1
[Try it out live]: https://makeshift-bevy-web-editor.vercel.app/

* **bevy_dev_tools:** TODO
* **A revised scene format:** TODO
=======
* **More editor experimentation:** TODO
* **A revised scene format:** [Scenes] are Bevy's general-purpose answer to serializing ECS data to disk: tracking entities, components, and resources for both save games and loading premade levels.
However, the existing .ron-based scene format is hard to hand-author, overly verbose, and brittle; changes to your code (or that of your dependencies!) rapidly invalidate saved scenes.
Cart has been cooking up a [revised scene format] with tight IDE and code integration that tackles these problems and makes authoring content (including UI!) in Bevy a joy. Whether you're writing code, writing scene files, or generating it from a GUI.

[Scenes]: https://github.com/bevyengine/bevy/tree/latest/examples/scene
[revised scene format]: https://github.com/bevyengine/bevy/discussions/9538

* **bevy_dev_tools:** The secret to smooth game development is great tooling; it's time to give Bevy developers the tools they need to inspect, debug and profile their games as part of the first-party experience.
From FPS meters to system stepping to a first-party equivalent of the fantastic [`bevy-inspector-egui`]: giving these a home in Bevy itself helps us polish them, points new users in the right direction, and allows us to use them in the `bevy_editor` itself.

>>>>>>> e2a7d1bb
* **bevy_ui improvements:** TODO
* **The steady march towards relations:** [Entity-entity relations], the ability to track and manage connections between entities directly in the ECS, has been one of the most requested ECS features for years now.
Following the [trail blazed by `flecs`], the mad scientists over in `#ecs-dev` are steadily [reshaping our internals], [experimenting with external implementations], and shipping the general purpose building blocks (like dynamic queries or [lifecycle hooks] needed to build a fast, robust and ergonomic solution.

[Entity-entity relations]: https://github.com/bevyengine/bevy/issues/3742
[trail blazed by `flecs`]: https://ajmmertens.medium.com/building-games-in-ecs-with-entity-relationships-657275ba2c6c
[reshaping our internals]: https://github.com/orgs/bevyengine/projects/15
[experimenting with external implementations]: https://crates.io/crates/aery
[lifecycle hooks]: https://github.com/bevyengine/bevy/pull/10756

* **Meshlet rendering** Split meshes into clusters of triangles called meshlets, which bring many efficiency gains. During the 0.13 development cycle we made a [lot of progress on this feature](https://github.com/bevyengine/bevy/pull/10164). We implemented a GPU-driven meshlet renderer that can scale to much more triangle-dense scenes, with much lower CPU load. Memory usage, however, is very high, and we haven't implemented LODs or compression yet. Instead of releasing it half-baked, we're going to continue to iterate, and are very excited to (hopefully) bring you this feature in a future release.

![The Stanford dragon mesh rendered as meshlet clusters](meshlet_preview.png)

## Support Bevy

Sponsorships help make our work on Bevy sustainable. If you believe in Bevy's mission, consider [sponsoring us](/community/donate) ... every bit helps!

<a class="button button--pink header__cta" href="/community/donate">Donate <img class="button__icon" src="/assets/heart.svg" alt="heart icon"></a>

## Contributors

Bevy is made by a [large group of people](/community/people/). A huge thanks to the 185 contributors that made this release (and associated docs) possible! In random order:

TODO: add contributors

## Full Changelog

The changes mentioned above are only the most appealing, highest impact changes that we've made this cycle.
Innumerable bug fixes, documentation changes and API usability tweaks made it in too.
For a complete list of changes, check out the PRs listed below.

TODO: add full changelog, sorting by area.<|MERGE_RESOLUTION|>--- conflicted
+++ resolved
@@ -1362,7 +1362,6 @@
 
 Check out the [**Bevy 0.14 Milestone**](https://github.com/bevyengine/bevy/milestone/20) for an up-to-date list of current work that contributors are focusing on for **Bevy 0.14**.
 
-<<<<<<< HEAD
 * **More editor experimentation:** Led by the brilliant JMS55, we've opened up a free-form [playground] to define and answer [key questions] about the design of the `bevy_editor`: not through discussion, but through concrete prototyping.
 Should we use an in-process editor (less robust to game crashes) or an external one (more complex)?
 Should we ship an editor binary (great for non-programmers) or embed it in the game itself (very hackable)?
@@ -1410,9 +1409,6 @@
 [reflection-powered remote protocol]: https://github.com/coreh/bevy/pull/1
 [Try it out live]: https://makeshift-bevy-web-editor.vercel.app/
 
-* **bevy_dev_tools:** TODO
-* **A revised scene format:** TODO
-=======
 * **More editor experimentation:** TODO
 * **A revised scene format:** [Scenes] are Bevy's general-purpose answer to serializing ECS data to disk: tracking entities, components, and resources for both save games and loading premade levels.
 However, the existing .ron-based scene format is hard to hand-author, overly verbose, and brittle; changes to your code (or that of your dependencies!) rapidly invalidate saved scenes.
@@ -1424,8 +1420,6 @@
 * **bevy_dev_tools:** The secret to smooth game development is great tooling; it's time to give Bevy developers the tools they need to inspect, debug and profile their games as part of the first-party experience.
 From FPS meters to system stepping to a first-party equivalent of the fantastic [`bevy-inspector-egui`]: giving these a home in Bevy itself helps us polish them, points new users in the right direction, and allows us to use them in the `bevy_editor` itself.
 
->>>>>>> e2a7d1bb
-* **bevy_ui improvements:** TODO
 * **The steady march towards relations:** [Entity-entity relations], the ability to track and manage connections between entities directly in the ECS, has been one of the most requested ECS features for years now.
 Following the [trail blazed by `flecs`], the mad scientists over in `#ecs-dev` are steadily [reshaping our internals], [experimenting with external implementations], and shipping the general purpose building blocks (like dynamic queries or [lifecycle hooks] needed to build a fast, robust and ergonomic solution.
 
